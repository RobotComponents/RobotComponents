--- conflicted
+++ resolved
@@ -1,4 +1,4 @@
-﻿// This file is part of Robot Components. Robot Components is licensed 
+// This file is part of Robot Components. Robot Components is licensed 
 // under the terms of GNU General Public License version 3.0 (GPL v3.0)
 // as published by the Free Software Foundation. For more information and 
 // the LICENSE file, see <https://github.com/RobotComponents/RobotComponents>.
@@ -33,10 +33,6 @@
         /// x.0.x ---> MINOR version when you add functionality in a backwards compatible manner,
         /// x.x.0 ---> BUILD version when you make backwards compatible bug fixes
         /// </remarks>
-<<<<<<< HEAD
-        public const int CurrentVersionAsInt = 2 * 1000000 + 2 * 1000 + 1;
-=======
-        public static Version Version = new Version(2, 2, 0);
->>>>>>> 03f9d8df
+        public static Version Version = new Version(2, 2, 1);
     }
 }