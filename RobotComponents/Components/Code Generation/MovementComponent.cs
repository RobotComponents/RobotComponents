--- conflicted
+++ resolved
@@ -5,10 +5,7 @@
 using Grasshopper;
 using Grasshopper.Kernel;
 using Grasshopper.Kernel.Types;
-<<<<<<< HEAD
-=======
 using Grasshopper.Kernel.Special;
->>>>>>> cbcb9479
 
 using RobotComponents.BaseClasses;
 using RobotComponents.Goos;
@@ -21,13 +18,8 @@
     {
         /// <summary>
         /// Each implementation of GH_Component must provide a public constructor without any arguments.
-<<<<<<< HEAD
-        /// Category represents the Tab in which the component will appear, Subcategory the panel. 
-        /// If you use non-existing tab or panel names, new tabs/panels will automatically be created.
-=======
         /// Category represents the Tab in which the component will appear, subcategory the panel. 
         /// If you use non-existing tab or panel names new tabs/panels will automatically be created.
->>>>>>> cbcb9479
         /// </summary>
         public MovementComponent()
           : base("Action: Movement", "M",
@@ -116,12 +108,7 @@
             // Gets Document ID
             Guid documentGUID = this.OnPingDocument().DocumentID;
 
-<<<<<<< HEAD
-
             // Input variables
-=======
-            // The input variables
->>>>>>> cbcb9479
             List<TargetGoo> targetGoos = new List<TargetGoo>();
             List<IGH_Goo> inputSpeedDatas = new List<IGH_Goo>();
             List<int> movementTypes = new List<int>();
@@ -133,11 +120,7 @@
             if (!DA.GetDataList(2, movementTypes)) { return; }
             if (!DA.GetDataList(3, precisions)) { return; }
 
-<<<<<<< HEAD
             // Variables needed for speeddata creations and check
-=======
-            // Variables needed for creating and checking the speeddata
->>>>>>> cbcb9479
             bool speedValueWarningRaised = false;
             List<SpeedData> speedDatas = new List<SpeedData>();
 
@@ -249,9 +232,6 @@
                 movements.Add(movement);
             }
 
-<<<<<<< HEAD
-            // Check if the data for the precision is valid
-=======
             // Check if a right value is used for the movement type
             for (int i = 0; i < movementTypes.Count; i++)
             {
@@ -264,7 +244,6 @@
             }
 
             // Check if a right value is used for the input of the precision
->>>>>>> cbcb9479
             for (int i = 0; i < precisions.Count; i++)
             {
                 if (HelperMethods.PrecisionValueIsValid(precisions[i]) == false)
