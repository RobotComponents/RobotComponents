﻿<Project Sdk="Microsoft.NET.Sdk">

  <PropertyGroup>
    <TargetFramework>net48</TargetFramework>
    <RootNamespace>RobotComponents.ABB.Gh</RootNamespace>
    <AssemblyName>RobotComponents.ABB.Gh</AssemblyName>
    <OutputType>Library</OutputType>
    <GenerateAssemblyInfo>false</GenerateAssemblyInfo>
    <DisableFastUpToDateCheck>true</DisableFastUpToDateCheck>
    <IncludeSymbols>False</IncludeSymbols>
    <PackageLicenseFile>LICENSE</PackageLicenseFile>
  </PropertyGroup>

  <ItemGroup>
<<<<<<< HEAD
    <None Include="..\..\RobotComponents\LICENSE">
      <Pack>True</Pack>
      <PackagePath>\</PackagePath>
    </None>
=======
    <Reference Include="Ed.Eto, Version=1.0.0.0, Culture=neutral, PublicKeyToken=552281e97c755530, processorArchitecture=MSIL">
      <HintPath>..\packages\RhinoCommon.8.0.23304.9001\lib\net48\Ed.Eto.dll</HintPath>
    </Reference>
    <Reference Include="Eto, Version=2.7.0.0, Culture=neutral, PublicKeyToken=552281e97c755530, processorArchitecture=MSIL">
      <HintPath>..\packages\RhinoCommon.8.0.23304.9001\lib\net48\Eto.dll</HintPath>
    </Reference>
    <Reference Include="GH_IO, Version=8.0.23304.9001, Culture=neutral, PublicKeyToken=6a29997d2e6b4f97, processorArchitecture=MSIL">
      <HintPath>..\packages\Grasshopper.8.0.23304.9001\lib\net48\GH_IO.dll</HintPath>
    </Reference>
    <Reference Include="Grasshopper, Version=8.0.23304.9001, Culture=neutral, PublicKeyToken=dda4f5ec2cd80803, processorArchitecture=MSIL">
      <HintPath>..\packages\Grasshopper.8.0.23304.9001\lib\net48\Grasshopper.dll</HintPath>
    </Reference>
    <Reference Include="Rhino.UI, Version=8.0.23304.9001, Culture=neutral, PublicKeyToken=552281e97c755530, processorArchitecture=MSIL">
      <HintPath>..\packages\RhinoCommon.8.0.23304.9001\lib\net48\Rhino.UI.dll</HintPath>
    </Reference>
    <Reference Include="RhinoCommon, Version=8.0.23304.9001, Culture=neutral, PublicKeyToken=552281e97c755530, processorArchitecture=MSIL">
      <HintPath>..\packages\RhinoCommon.8.0.23304.9001\lib\net48\RhinoCommon.dll</HintPath>
    </Reference>
    <Reference Include="System" />
    <Reference Include="System.Core" />
    <Reference Include="System.Data" />
    <Reference Include="System.Xml" />
    <Reference Include="System.Xml.Linq" />
    <Reference Include="System.Drawing" />
    <Reference Include="System.Windows.Forms" />
  </ItemGroup>
  <ItemGroup>
    <Compile Include="Components\Code Generation\Declarations\ExternalJointPositionComponent.cs" />
    <Compile Include="Components\Code Generation\Declarations\JointTargetComponent.cs" />
    <Compile Include="Components\Code Generation\Declarations\ConfigurationDataComponent.cs" />
    <Compile Include="Components\Code Generation\Instructions\AccelerationSetComponent.cs" />
    <Compile Include="Components\Code Generation\Instructions\PathAccelerationLimitationComponent.cs" />
    <Compile Include="Components\Code Generation\Instructions\PulseDigitalOutputComponent.cs" />
    <Compile Include="Components\Code Generation\Instructions\VelocitySetComponent.cs" />
    <Compile Include="Components\Deconstruct\Code Generation\DeconstructPathAccelerationLimitationComponent.cs" />
    <Compile Include="Components\Definitions\GetAxisPlanesFromKinematicsParametersComponent.cs" />
    <Compile Include="Components\Definitions\GetKinematicsParametersComponent.cs" />
    <Compile Include="Components\GH_RobotComponent.cs" />
    <Compile Include="Obsolete\v3\InverseKinematicsComponent_OBSOLETE.cs" />
    <Compile Include="Obsolete\v3\PathGeneratorComponent_OBSOLETE.cs" />
    <Compile Include="Components\Utilities\CheckVariableNamesComponent.cs" />
    <Compile Include="Obsolete\v2\DeconstructRobotTargetComponent_OBSOLETE.cs" />
    <Compile Include="Obsolete\v2\RobotTargetComponent_OBSOLETE2.cs" />
    <Compile Include="Components\Deconstruct\Code Generation\DeconstructConfigurationDataComponent.cs" />
    <Compile Include="Obsolete\v2\RAPIDGeneratorComponent_OBSOLETE3.cs" />
    <Compile Include="Components\Code Generation\Instructions\CirclePathModeComponent.cs" />
    <Compile Include="Components\Code Generation\Value Lists\CirclePathModeValueList.cs" />
    <Compile Include="Components\Deconstruct\Definitions\DeconstructLoadDataComponent.cs" />
    <Compile Include="Obsolete\v2\DeconstructRobotToolComponent_OBSOLETE.cs" />
    <Compile Include="Components\Definitions\LoadDataComponent.cs" />
    <Compile Include="Obsolete\v2\RobotToolComponent_OBSOLETE.cs" />
    <Compile Include="Obsolete\v2\WaitTimeComponent_OBSOLETE.cs" />
    <Compile Include="Obsolete\v2\MoveComponent_OBSOLETE.cs" />
    <Compile Include="Components\Controller Utility\Get Poses - Mechanical Unit\GetJointTargetsComponent.cs" />
    <Compile Include="Components\Controller Utility\Get Poses - Mechanical Unit\GetRobotTargetsComponent.cs" />
    <Compile Include="Components\Controller Utility\Read Domains\ReadRapidDomainComponent.cs" />
    <Compile Include="Obsolete\v2\DeconstructMovementComponent_OBSOLETE2.cs" />
    <Compile Include="Obsolete\v1\ForwardKinematicsComponent_OBSOLETE.cs" />
    <Compile Include="Obsolete\v1\InverseKinematicsComponent_OBSOLETE4.cs" />
    <Compile Include="Obsolete\v1\PathGeneratorComponent_OBSOLETE2.cs" />
    <Compile Include="Obsolete\v0\OldAutoAxisConfigParameter.cs" />
    <Compile Include="Obsolete\v0\OldExternalAxisParameter.cs" />
    <Compile Include="Obsolete\v0\OldExternalLinearAxisParameter.cs" />
    <Compile Include="Obsolete\v0\OldExternalRotationalAxisParameter.cs" />
    <Compile Include="Obsolete\v0\OldAutoAxisConfigComponent.cs" />
    <Compile Include="Obsolete\v0\OldDeconstructExternalLinearAxisComponent2.cs" />
    <Compile Include="Obsolete\v0\OldDeconstructExternalRotationalAxisComponent.cs" />
    <Compile Include="Obsolete\v0\OldDeconstructExtJointPosComponent.cs" />
    <Compile Include="Obsolete\v0\OldDeconstructRobJointPosComponent.cs" />
    <Compile Include="Obsolete\v0\OldDeconstructRobotToolComponent.cs" />
    <Compile Include="Obsolete\v0\OldDeconstructWorkObjectComponent2.cs" />
    <Compile Include="Obsolete\v0\OldExternalJointPositionComponent.cs" />
    <Compile Include="Obsolete\v0\OldExternalLinearAxisComponent2.cs" />
    <Compile Include="Obsolete\v0\OldExternalRotationalAxisComponent.cs" />
    <Compile Include="Obsolete\v0\OldInfoComponent.cs" />
    <Compile Include="Obsolete\v0\OldJointTargetComponent.cs" />
    <Compile Include="Obsolete\v0\OldMovementComponent4.cs" />
    <Compile Include="Obsolete\v0\OldNameGeneratorComponent.cs" />
    <Compile Include="Obsolete\v0\OldPathGeneratorComponent3.cs" />
    <Compile Include="Obsolete\v0\OldRobotJointPositionComponent.cs" />
    <Compile Include="Obsolete\v0\OldRobotTargetComponent.cs" />
    <Compile Include="Obsolete\v0\OldRobotToolFromPlanesComponent2.cs" />
    <Compile Include="Obsolete\v0\OldSpeedDataComponent.cs" />
    <Compile Include="Obsolete\v0\OldWorkObjectComponent2.cs" />
    <Compile Include="Obsolete\v0\OldZoneDataComponent.cs" />
    <Compile Include="Obsolete\v0\OldRobotParameter.cs" />
    <Compile Include="Obsolete\v0\OldRobotToolParameter.cs" />
    <Compile Include="Obsolete\v1\RAPIDGeneratorComponent_OBSOLETE2.cs" />
    <Compile Include="Components\Controller Utility\Get Signals\GetAnalogInputComponent.cs" />
    <Compile Include="Components\Controller Utility\Get Signals\GetAnalogOutputComponent.cs" />
    <Compile Include="Components\Controller Utility\Get Controller\GetControllerComponent.cs" />
    <Compile Include="Components\Controller Utility\Get Signals\GetDigitalInputComponent.cs" />
    <Compile Include="Components\Controller Utility\Get Signals\GetDigitalOutputComponent.cs" />
    <Compile Include="Components\Controller Utility\Get Poses - Task\GetExternalJointPositionsComponent.cs" />
    <Compile Include="Components\Controller Utility\Get Controller\GetLogComponent.cs" />
    <Compile Include="Components\Controller Utility\Run Programs\GetTaskNamesComponent.cs" />
    <Compile Include="Components\Controller Utility\Get Poses - Task\GetRobotBaseFramesComponent.cs" />
    <Compile Include="Components\Controller Utility\Get Poses - Task\GetRobotJointPositionsComponent.cs" />
    <Compile Include="Components\Controller Utility\Get Poses - Task\GetExternalAxisPlanesComponent.cs" />
    <Compile Include="Components\Controller Utility\Get Poses - Task\GetRobotToolPlanesComponent.cs" />
    <Compile Include="Components\Controller Utility\Read Domains\ReadConfigurationDomainComponent.cs" />
    <Compile Include="Components\Controller Utility\Run Programs\RunProgramComponent.cs" />
    <Compile Include="Components\Controller Utility\Set Signals\SetAnalogInputComponent.cs" />
    <Compile Include="Components\Controller Utility\Set Signals\SetAnalogOutputComponent.cs" />
    <Compile Include="Components\Controller Utility\Set Signals\SetDigitalInputComponent.cs" />
    <Compile Include="Components\Controller Utility\Set Signals\SetDigitalOutputComponent.cs" />
    <Compile Include="Components\Controller Utility\Run Programs\UploadProgramComponent.cs" />
    <Compile Include="Obsolete\v3\Presets\IRB1010_1_5_0_37_Component _OBSOLETE.cs" />
    <Compile Include="Obsolete\v1\RobotPresetComponent_OBSOLETE.cs" />
    <Compile Include="Obsolete\v1\InverseKinematicsComponent_OBSOLETE3.cs" />
    <Compile Include="Obsolete\v1\RobotToolFromPlanesComponent_OBSOLETE.cs" />
    <Compile Include="Obsolete\v1\WorkObjectComponent_OBSOLETE.cs" />
    <Compile Include="Obsolete\v1\DeconstructMovementComponent_OBSOLETE.cs" />
    <Compile Include="Obsolete\v1\MovementComponent_OBSOLETE.cs" />
    <Compile Include="Components\Code Generation\Declarations\RobotJointPositionComponent.cs" />
    <Compile Include="Components\Code Generation\Declarations\RobotTargetComponent.cs" />
    <Compile Include="Components\Code Generation\Declarations\SpeedDataComponent.cs" />
    <Compile Include="Components\Code Generation\Declarations\ZoneDataComponent.cs" />
    <Compile Include="Obsolete\v1\InverseKinematicsComponent_OBSOLETE2.cs" />
    <Compile Include="Obsolete\v1\RAPIDGeneratorComponent_OBSOLETE.cs" />
    <Compile Include="Components\Code Generation\Value Lists\InequalitySymbolValueList.cs" />
    <Compile Include="Components\Code Generation\Instructions\WaitAIComponent.cs" />
    <Compile Include="Obsolete\v3\Presets\IRB1520ID_4_1_50_Component_OBSOLETE.cs" />
    <Compile Include="Components\Multi Move\SyncMoveOffComponent.cs" />
    <Compile Include="Components\Multi Move\SyncMoveOnComponent.cs" />
    <Compile Include="Components\Multi Move\WaitSyncTaskComponent.cs" />
    <Compile Include="Components\Multi Move\TaskListComponent.cs" />
    <Compile Include="Obsolete\v1\DataTree Generators\ExternalJointPositionComponentDataTreeGenerator_OBSOLETE.cs" />
    <Compile Include="Obsolete\v1\JointTargetComponent_OBSOLETE.cs" />
    <Compile Include="Obsolete\v1\InverseKinematicsComponent_OBSOLETE.cs" />
    <Compile Include="Obsolete\v1\PathGeneratorComponent_OBSOLETE.cs" />
    <Compile Include="Obsolete\v1\DataTree Generators\RobotJointPositionComponentDataTreeGenerator_OBSOLETE.cs" />
    <Compile Include="Components\Code Generation\Instructions\LinearConfigurationControlComponent.cs" />
    <Compile Include="Components\Code Generation\Instructions\JointConfigurationControlComponent.cs" />
    <Compile Include="Obsolete\v1\DataTree Generators\JointTargetComponentDataTreeGenerator_OBSOLETE.cs" />
    <Compile Include="Obsolete\v1\DataTree Generators\RobotTargetComponentDataTreeGenerator_OBSOLETE.cs" />
    <Compile Include="Obsolete\v1\DataTree Generators\SpeedDataComponentDataTreeGenerator_OBSOLETE.cs" />
    <Compile Include="Obsolete\v1\DataTree Generators\ZoneDataComponentDataTreeGenerator_OBSOLETE.cs" />
    <Compile Include="Components\Utilities\UngroupActionsComponent.cs" />
    <Compile Include="Components\Utilities\GroupActionsComponent.cs" />
    <Compile Include="Components\Utilities\RobotToolCalibrationComponent.cs" />
    <Compile Include="Components\Code Generation\Value Lists\CodeTypeValueList.cs" />
    <Compile Include="Components\Code Generation\Instructions\SetAnalogOutputComponent.cs" />
    <Compile Include="Components\Code Generation\Value Lists\MovementTypeValueList.cs" />
    <Compile Include="Components\Code Generation\Value Lists\ZoneDataValueList.cs" />
    <Compile Include="Components\Code Generation\Value Lists\SpeedDataValueList.cs" />
    <Compile Include="Obsolete\v1\ExternalJointPositionComponent_OBSOLETE.cs" />
    <Compile Include="Obsolete\v1\RobotJointPositionComponent_OBSOLETE.cs" />
    <Compile Include="Obsolete\v1\RobotTargetComponent_OBSOLETE.cs" />
    <Compile Include="Components\Deconstruct\Code Generation\DeconstructExternalJointPositionComponent.cs" />
    <Compile Include="Components\Deconstruct\Code Generation\DeconstructJointTargetComponent.cs" />
    <Compile Include="Components\Deconstruct\Code Generation\DeconstructRobotJointPosistionComponent.cs" />
    <Compile Include="Components\Deconstruct\Code Generation\DeconstructRobotTargetComponent.cs" />
    <Compile Include="Obsolete\v3\Presets\IRB1100_4_0_475_Component_OBSOLETE.cs" />
    <Compile Include="Obsolete\v3\Presets\IRB1100_4_0_58_Component_OBSOLETE.cs" />
    <Compile Include="Obsolete\v3\Presets\IRB1300_11_0_90_Component_OBSOLETE.cs" />
    <Compile Include="Obsolete\v3\Presets\IRB1300_10_1_15_Component_OBSOLETE.cs" />
    <Compile Include="Obsolete\v3\Presets\IRB1300_7_1_40_Component_OBSOLETE.cs" />
    <Compile Include="Components\Definitions\RobotPresetComponent.cs" />
    <Compile Include="Components\Simulation\ForwardKinematicsComponent.cs" />
    <Compile Include="Components\Simulation\PathGeneratorComponent.cs" />
    <Compile Include="Components\Code Generation\Dynamic\CodeLineComponent.cs" />
    <Compile Include="Components\Code Generation\Dynamic\CommentComponent.cs" />
    <Compile Include="Components\Code Generation\Instructions\SetDigitalOutputComponent.cs" />
    <Compile Include="Components\Code Generation\Instructions\MoveComponent.cs" />
    <Compile Include="Obsolete\v1\ZoneDataComponent_OBSOLETE.cs" />
    <Compile Include="Components\Deconstruct\Code Generation\DeconstructZoneDataComponent.cs" />
    <Compile Include="Obsolete\v3\Presets\IRB6640_185_2_80_Component_OBSOLETE.cs" />
    <Compile Include="Obsolete\v3\Presets\IRB6650S_200_3_00_Component_OBSOLETE.cs" />
    <Compile Include="Obsolete\v3\Presets\IRB6650S_125_3_50_Component_OBSOLETE.cs" />
    <Compile Include="Obsolete\v3\Presets\IRB6700_300_2_70_Component_OBSOLETE.cs" />
    <Compile Include="Obsolete\v3\Presets\IRB6700_245_3_00_Component_OBSOLETE.cs" />
    <Compile Include="Obsolete\v3\Presets\IRB6700_205_2_80_Component_OBSOLETE.cs" />
    <Compile Include="Obsolete\v3\Presets\IRB6700_200_2_60_Component_OBSOLETE.cs" />
    <Compile Include="Obsolete\v3\Presets\IRB6700_175_3_05_Component_OBSOLETE.cs" />
    <Compile Include="Obsolete\v3\Presets\IRB6700_155_2_85_Component_OBSOLETE.cs" />
    <Compile Include="Obsolete\v3\Presets\IRB6700_150_3_20_Component_OBSOLETE.cs" />
    <Compile Include="Obsolete\v3\Presets\IRB6790_205_2_80_Component_OBSOLETE.cs" />
    <Compile Include="Obsolete\v3\Presets\IRB6700_235_2_65_Component_OBSOLETE.cs" />
    <Compile Include="Obsolete\v3\Presets\IRB7600_150_3_50_Component_OBSOLETE.cs" />
    <Compile Include="Obsolete\v3\Presets\IRB7600_340_2_80_Component_OBSOLETE.cs" />
    <Compile Include="Obsolete\v3\Presets\IRB6790_235_2_65_Component_OBSOLETE.cs" />
    <Compile Include="Obsolete\v3\Presets\IRB7600_500_2_55_Component_OBSOLETE.cs" />
    <Compile Include="Obsolete\v3\Presets\IRB7600_400_2_55_Component_OBSOLETE.cs" />
    <Compile Include="Obsolete\v3\Presets\IRB7600_325_3_10_Component_OBSOLETE.cs" />
    <Compile Include="Obsolete\v3\Presets\IRB6650S_90_3_90_Component_OBSOLETE.cs" />
    <Compile Include="Obsolete\v3\Presets\IRB6640_235_2_55_Component_OBSOLETE.cs" />
    <Compile Include="Obsolete\v3\Presets\IRB6620_150_2_20_Component_OBSOLETE.cs" />
    <Compile Include="Obsolete\v3\Presets\IRB6650_200_2_75_Component_OBSOLETE.cs" />
    <Compile Include="Obsolete\v1\RobotToolFromQuaternionComponent_OBSOLETE.cs" />
    <Compile Include="Components\Utilities\GetObjectManager.cs" />
    <Compile Include="Obsolete\v1\Controller Utility\GetPlaneComponent_OBSOLETE.cs" />
    <Compile Include="Components\Deconstruct\Definitions\DeconstructExternalRotationalAxisComponent.cs" />
    <Compile Include="Components\Deconstruct\Definitions\DeconstructWorkObjectComponent.cs" />
    <Compile Include="Components\Definitions\ExternalRotationalAxisComponent.cs" />
    <Compile Include="Components\Definitions\WorkObjectComponent.cs" />
    <Compile Include="Components\Utilities\QuaternionToPlaneComponent.cs" />
    <Compile Include="Components\Code Generation\Instructions\OverrideRobotToolComponent.cs" />
    <Compile Include="Components\Code Generation\Generators\RAPIDGeneratorComponent.cs" />
    <Compile Include="Obsolete\v1\SpeedDataComponent_OBSOLETE.cs" />
    <Compile Include="Components\Code Generation\Instructions\WaitTimeComponent.cs" />
    <Compile Include="Components\Code Generation\Instructions\WaitDIComponent.cs" />
    <Compile Include="Obsolete\v1\Controller Utility\GetAxisValuesComponent_OBSOLETE.cs" />
    <Compile Include="Obsolete\v1\Controller Utility\GetControllerComponent_OBSOLETE.cs" />
    <Compile Include="Obsolete\v1\Controller Utility\GetDigitalInputComponent_OBSOLETE.cs" />
    <Compile Include="Obsolete\v1\Controller Utility\GetDigitalOutputComponent_OBSOLETE.cs" />
    <Compile Include="Obsolete\v1\Controller Utility\RemoteConnectionComponent_OBSOLETE.cs" />
    <Compile Include="Obsolete\v1\Controller Utility\SetDigitalInputComponent_OBSOLETE.cs" />
    <Compile Include="Obsolete\v1\Controller Utility\SetDigitalOutputComponent_OBSOLETE.cs" />
    <Compile Include="Components\Deconstruct\Definitions\DeconstructExternalLinearAxisComponent.cs" />
    <Compile Include="Components\Deconstruct\Code Generation\DeconstructMovementComponent.cs" />
    <Compile Include="Components\Deconstruct\Definitions\DeconstructRobotComponent.cs" />
    <Compile Include="Components\Deconstruct\Definitions\DeconstructRobotToolComponent.cs" />
    <Compile Include="Components\Deconstruct\Code Generation\DeconstructSpeedDataComponent.cs" />
    <Compile Include="Components\Definitions\ExternalLinearAxisComponent.cs" />
    <Compile Include="Obsolete\v3\Presets\IRB1200_5_90_Component_OBSOLETE.cs" />
    <Compile Include="Obsolete\v3\Presets\IRB1200_7_70_Component_OBSOLETE.cs" />
    <Compile Include="Obsolete\v3\Presets\IRB120_3_0_58_Component_OBSOLETE.cs" />
    <Compile Include="Obsolete\v3\Presets\IRB140_6_0_81_Component_OBSOLETE.cs" />
    <Compile Include="Obsolete\v3\Presets\IRB1600_X_1_20_Component_OBSOLETE.cs" />
    <Compile Include="Obsolete\v3\Presets\IRB1600_X_1_45_Component_OBSOLETE.cs" />
    <Compile Include="Obsolete\v3\Presets\IRB1660ID_Component_OBSOLETE.cs" />
    <Compile Include="Obsolete\v3\Presets\IRB2600ID_15_1_85_Component_OBSOLETE.cs" />
    <Compile Include="Obsolete\v3\Presets\IRB2600ID_8_2_00_Component_OBSOLETE.cs" />
    <Compile Include="Obsolete\v3\Presets\IRB2600_12_1_85_Component_OBSOLETE.cs" />
    <Compile Include="Obsolete\v3\Presets\IRB2600_X_1_65_Component_OBSOLETE.cs" />
    <Compile Include="Obsolete\v3\Presets\IRB4600_20_2_50_Component_OBSOLETE.cs" />
    <Compile Include="Obsolete\v3\Presets\IRB4600_40_2_55_Component_OBSOLETE.cs" />
    <Compile Include="Obsolete\v3\Presets\IRB4600_X_2_05_Component_OBSOLETE.cs" />
    <Compile Include="Obsolete\v3\Presets\IRB6650_125_3_20_Component_OBSOLETE.cs" />
    <Compile Include="Components\Definitions\RobotComponent.cs" />
    <Compile Include="Components\Definitions\RobotToolComponent.cs" />
    <Compile Include="Components\Simulation\InverseKinematicsComponent.cs" />
    <Compile Include="Components\Utilities\FlipPlaneXComponent.cs" />
    <Compile Include="Components\Utilities\FlipPlaneYComponent.cs" />
    <Compile Include="Components\Utilities\InfoComponent.cs" />
    <Compile Include="Components\Utilities\PlaneToQuaternionComponent.cs" />
    <Compile Include="Components\Utilities\PlaneVisualizerComponent.cs" />
    <Compile Include="Obsolete\v2\Param_AnalogOutput_OBSOLETE.cs" />
    <Compile Include="Obsolete\v2\Param_DigitalOutput_OBSOLETE.cs" />
    <Compile Include="Parameters\Actions\Declarations\Param_ConfigurationData.cs" />
    <Compile Include="Parameters\Actions\Instructions\Param_AccelerationSet.cs" />
    <Compile Include="Parameters\Actions\Instructions\Param_PathAccelerationLimitation.cs" />
    <Compile Include="Parameters\Actions\Instructions\Param_PulseDigitalOutput.cs" />
    <Compile Include="Parameters\Actions\Instructions\Param_SyncMoveOff.cs" />
    <Compile Include="Parameters\Actions\Instructions\Param_CirclePathMode.cs" />
    <Compile Include="Parameters\Actions\Instructions\Param_SyncMoveOn.cs" />
    <Compile Include="Parameters\Actions\Instructions\Param_VelocitySet.cs" />
    <Compile Include="Parameters\Actions\Instructions\Param_WaitAI.cs" />
    <Compile Include="Parameters\Actions\Instructions\Param_WaitSyncTask.cs" />
    <Compile Include="Parameters\Actions\Declarations\Param_TaskList.cs" />
    <Compile Include="Parameters\Controllers\Param_Controller.cs" />
    <Compile Include="Parameters\Controllers\Param_Signal.cs" />
    <Compile Include="Parameters\Definitions\Param_MechanicalUnit.cs" />
    <Compile Include="Parameters\Definitions\Param_LoadData.cs" />
    <Compile Include="Parameters\GH_RobotParam.cs" />
    <Compile Include="Properties\Resources.Designer.cs">
      <AutoGen>True</AutoGen>
      <DesignTime>True</DesignTime>
      <DependentUpon>Resources.resx</DependentUpon>
    </Compile>
    <Compile Include="RobotComponentsIcon.cs" />
    <Compile Include="RobotComponentsInfo.cs" />
    <Compile Include="Utils\DisplaySettings.cs" />
    <Compile Include="Utils\DocumentManager.cs" />
    <Compile Include="Parameters\Actions\Param_ActionGroup.cs" />
    <Compile Include="Parameters\Actions\Param_Action.cs" />
    <Compile Include="Parameters\Actions\Instructions\Param_SetAnalogOutput.cs" />
    <Compile Include="Parameters\Actions\Instructions\Param_LinearConfigurationControl.cs" />
    <Compile Include="Parameters\Actions\Instructions\Param_JointConfigurationControl.cs" />
    <Compile Include="Parameters\Actions\Declarations\Param_ExternalJointPosition.cs" />
    <Compile Include="Parameters\Actions\Declarations\Param_JointTarget.cs" />
    <Compile Include="Parameters\Actions\Declarations\Param_RobotJointPosition.cs" />
    <Compile Include="Parameters\Actions\Declarations\Param_RobotTarget.cs" />
    <Compile Include="Parameters\Actions\Declarations\Param_ZoneData.cs" />
    <Compile Include="Parameters\Definitions\Param_ExternalAxis.cs" />
    <Compile Include="Parameters\Actions\Declarations\Param_SpeedData.cs" />
    <Compile Include="Parameters\Definitions\Param_WorkObject.cs" />
    <Compile Include="Parameters\Actions\Dynamic\Param_CodeLine.cs" />
    <Compile Include="Parameters\Actions\Dynamic\Param_Comment.cs" />
    <Compile Include="Parameters\Actions\Instructions\Param_SetDigitalOutput.cs" />
    <Compile Include="Parameters\Definitions\Param_ExternalLinearAxis.cs" />
    <Compile Include="Parameters\Definitions\Param_ExternalRotationalAxis.cs" />
    <Compile Include="Parameters\Actions\Instructions\Param_Movement.cs" />
    <Compile Include="Parameters\Definitions\Param_Robot.cs" />
    <Compile Include="Parameters\Definitions\Param_RobotTool.cs" />
    <Compile Include="Parameters\Actions\Instructions\Param_OverrideRobotTool.cs" />
    <Compile Include="Parameters\Actions\Declarations\Param_Target.cs" />
    <Compile Include="Parameters\Actions\Instructions\Param_WaitTime.cs" />
    <Compile Include="Parameters\Actions\Instructions\Param_WaitDI.cs" />
    <Compile Include="Properties\AssemblyInfo.cs" />
    <Compile Include="Utils\Documentation.cs" />
    <Compile Include="Utils\HelperMethods.cs" />
    <Compile Include="Utils\IObjectManager.cs" />
    <Compile Include="Utils\ObjectManager.cs" />
  </ItemGroup>
  <ItemGroup>
    <EmbeddedResource Include="Properties\Resources.resx">
      <Generator>ResXFileCodeGenerator</Generator>
      <SubType>Designer</SubType>
      <LastGenOutput>Resources.Designer.cs</LastGenOutput>
    </EmbeddedResource>
  </ItemGroup>
  <ItemGroup>
    <None Include="app.config" />
    <None Include="packages.config" />
    <None Include="Resources\Auto_Icon.png" />
  </ItemGroup>
  <ItemGroup>
    <None Include="Resources\Auto_Parameter_Icon.png" />
  </ItemGroup>
  <ItemGroup>
    <None Include="Resources\ChangeTool_Icon.png" />
  </ItemGroup>
  <ItemGroup>
    <None Include="Resources\ChangeTool_Parameter_Icon.png" />
  </ItemGroup>
  <ItemGroup>
    <None Include="Resources\CodeLine_Icon.png" />
  </ItemGroup>
  <ItemGroup>
    <None Include="Resources\CodeLine_Parameter_Icon.png" />
  </ItemGroup>
  <ItemGroup>
    <None Include="Resources\Comment_Icon.png" />
  </ItemGroup>
  <ItemGroup>
    <None Include="Resources\Comment_Parameter_Icon.png" />
  </ItemGroup>
  <ItemGroup>
    <None Include="Resources\DeconstructExternalLinearAxis_Icon.png" />
  </ItemGroup>
  <ItemGroup>
    <None Include="Resources\DeconstructMovement_Icon.png" />
  </ItemGroup>
  <ItemGroup>
    <None Include="Resources\DeconstructRobotInfoComponent_Icon.png" />
  </ItemGroup>
  <ItemGroup>
    <None Include="Resources\DeconstructRobotTool_Icon.png" />
  </ItemGroup>
  <ItemGroup>
    <None Include="Resources\DeconstructSpeedData_Icon.png" />
  </ItemGroup>
  <ItemGroup>
    <None Include="Resources\DigitalOutput_Icon.png" />
  </ItemGroup>
  <ItemGroup>
    <None Include="Resources\DigitalOutput_Parameter_Icon.png" />
  </ItemGroup>
  <ItemGroup>
    <None Include="Resources\ExternalLinearAxis_Icon.png" />
  </ItemGroup>
  <ItemGroup>
    <None Include="Resources\ExternalLinearAxis_Parameter_Icon.png" />
  </ItemGroup>
  <ItemGroup>
    <None Include="Resources\FlipPlaneX_Icon.png" />
  </ItemGroup>
  <ItemGroup>
    <None Include="Resources\FlipPlaneY_Icon.png" />
  </ItemGroup>
  <ItemGroup>
    <None Include="Resources\ForwardKinematics_Icon.png" />
  </ItemGroup>
  <ItemGroup>
    <None Include="Resources\GetAxisValues_Icon.png" />
  </ItemGroup>
  <ItemGroup>
    <None Include="Resources\GetController_Icon.png" />
  </ItemGroup>
  <ItemGroup>
    <None Include="Resources\GetDigitalInput_Icon.png" />
  </ItemGroup>
  <ItemGroup>
    <None Include="Resources\GetDigitalOutput_Icon.png" />
  </ItemGroup>
  <ItemGroup>
    <None Include="Resources\Info_Icon.png" />
  </ItemGroup>
  <ItemGroup>
    <None Include="Resources\InverseKinematics_Icon.png" />
  </ItemGroup>
  <ItemGroup>
    <None Include="Resources\IRB120_Icon.png" />
  </ItemGroup>
  <ItemGroup>
    <None Include="Resources\IRB140_Icon.png" />
  </ItemGroup>
  <ItemGroup>
    <None Include="Resources\IRB160_Icon.png" />
  </ItemGroup>
  <ItemGroup>
    <None Include="Resources\IRB1200_5_90_Icon.png" />
  </ItemGroup>
  <ItemGroup>
    <None Include="Resources\IRB1200_7_70_Icon.png" />
  </ItemGroup>
  <ItemGroup>
    <None Include="Resources\IRB1200_Icon.png" />
  </ItemGroup>
  <ItemGroup>
    <None Include="Resources\IRB1600_Icon.png" />
  </ItemGroup>
  <ItemGroup>
    <None Include="Resources\IRB1660ID_Icon.png" />
  </ItemGroup>
  <ItemGroup>
    <None Include="Resources\IRB2600_Icon.png" />
  </ItemGroup>
  <ItemGroup>
    <None Include="Resources\IRB2600ID_Icon.png" />
  </ItemGroup>
  <ItemGroup>
    <None Include="Resources\IRB4600_Icon.png" />
  </ItemGroup>
  <ItemGroup>
    <None Include="Resources\IRB6650_Icon.png" />
  </ItemGroup>
  <ItemGroup>
    <None Include="Resources\Movement_Icon.png" />
  </ItemGroup>
  <ItemGroup>
    <None Include="Resources\Movement_Parameter_Icon.png" />
  </ItemGroup>
  <ItemGroup>
    <None Include="Resources\Naming_Icon.png" />
  </ItemGroup>
  <ItemGroup>
    <None Include="Resources\PathGen_Icon.png" />
  </ItemGroup>
  <ItemGroup>
    <None Include="Resources\PathGen_Parameter_Icon.png" />
  </ItemGroup>
  <ItemGroup>
    <None Include="Resources\Plane_Visualizer_Icon.png" />
  </ItemGroup>
  <ItemGroup>
    <None Include="Resources\PlaneToQuat_Icon.png" />
  </ItemGroup>
  <ItemGroup>
    <None Include="Resources\Remote_OFF_Icon.png" />
  </ItemGroup>
  <ItemGroup>
    <None Include="Resources\Remote_ON_Icon.png" />
  </ItemGroup>
  <ItemGroup>
    <None Include="Resources\RobotComponents_Icon24.png" />
    <None Include="Resources\RobotInfo_Icon.png" />
  </ItemGroup>
  <ItemGroup>
    <None Include="Resources\RobotInfo_Parameter_Icon.png" />
  </ItemGroup>
  <ItemGroup>
    <None Include="Resources\SetDigitalInput_Icon.png" />
  </ItemGroup>
  <ItemGroup>
    <None Include="Resources\SetDigitalOutput_Icon.png" />
  </ItemGroup>
  <ItemGroup>
    <None Include="Resources\SpeedData_Icon.png" />
  </ItemGroup>
  <ItemGroup>
    <None Include="Resources\SpeedData_Parameter_Icon.png" />
  </ItemGroup>
  <ItemGroup>
    <None Include="Resources\Target_Parameter_Icon.png" />
  </ItemGroup>
  <ItemGroup>
    <None Include="Resources\Target_Visualizer_Icon.png" />
  </ItemGroup>
  <ItemGroup>
    <None Include="Resources\Timer_Icon.png" />
  </ItemGroup>
  <ItemGroup>
    <None Include="Resources\Timer_Parameter_Icon.png" />
  </ItemGroup>
  <ItemGroup>
    <None Include="Resources\Tool_Parameter_Icon.png" />
  </ItemGroup>
  <ItemGroup>
    <None Include="Resources\ToolPlane_Icon.png" />
  </ItemGroup>
  <ItemGroup>
    <None Include="Resources\WaitDI_Icon.png" />
  </ItemGroup>
  <ItemGroup>
    <None Include="Resources\WaitDI_Parameter_Icon.png" />
  </ItemGroup>
  <ItemGroup>
    <ProjectReference Include="..\RobotComponents.ABB.Controllers\RobotComponents.ABB.Controllers.csproj">
      <Project>{4d8169cc-20cf-4597-b304-331eed09278b}</Project>
      <Name>RobotComponents.ABB.Controllers</Name>
    </ProjectReference>
    <ProjectReference Include="..\RobotComponents.ABB.Gh.Goos\RobotComponents.ABB.Gh.Goos.csproj">
      <Project>{4853e4fa-0246-486c-9f1a-0620896690c3}</Project>
      <Name>RobotComponents.ABB.Gh.Goos</Name>
    </ProjectReference>
    <ProjectReference Include="..\RobotComponents.ABB.Presets\RobotComponents.ABB.Presets.csproj">
      <Project>{15938314-61c9-44e9-b0e9-6e5cb15825f6}</Project>
      <Name>RobotComponents.ABB.Presets</Name>
    </ProjectReference>
    <ProjectReference Include="..\RobotComponents.ABB\RobotComponents.ABB.csproj">
      <Project>{496ba2ce-d067-42b3-bd7f-d1bb429a4987}</Project>
      <Name>RobotComponents.ABB</Name>
    </ProjectReference>
    <ProjectReference Include="..\RobotComponents\RobotComponents.csproj">
      <Project>{f7ea2eb3-c653-4839-8843-f82c828a4b21}</Project>
      <Name>RobotComponents</Name>
    </ProjectReference>
  </ItemGroup>
  <ItemGroup>
    <None Include="Resources\Work_Object_Icon.png" />
  </ItemGroup>
  <ItemGroup>
    <None Include="Resources\WorkObject_Parameter_Icon.png" />
  </ItemGroup>
  <ItemGroup>
    <None Include="Resources\DeconstructWorkObject_Icon.png" />
  </ItemGroup>
  <ItemGroup>
    <None Include="Resources\WikiPage_MenuItem_Icon.png" />
    <None Include="Resources\ToolQuaternion_Icon.png" />
    <None Include="Resources\ExternalRotationalAxis_Parameter_Icon.png" />
    <None Include="Resources\DeconstructExternalRotationalAxis_Icon.png" />
    <None Include="Resources\ExternalRotationalAxis_Icon.png" />
    <None Include="Resources\Action_Parameter_Icon.png" />
    <None Include="Resources\ExternalAxis_Parameter_Icon.png" />
    <None Include="Resources\GetPlane_Icon.png" />
    <None Include="Resources\QuatToPlane_Icon.png" />
  </ItemGroup>
  <ItemGroup>
    <None Include="Resources\IRB6650S_Icon.png" />
  </ItemGroup>
  <ItemGroup>
    <None Include="Resources\IRB7600_Icon.png" />
  </ItemGroup>
  <ItemGroup>
    <None Include="Resources\IRB6700_Icon.png" />
  </ItemGroup>
  <ItemGroup>
    <None Include="Resources\IRB6620_Icon.png" />
  </ItemGroup>
  <ItemGroup>
    <None Include="Resources\IRB6640_Icon.png" />
  </ItemGroup>
  <ItemGroup>
    <None Include="Resources\ObjectManager_Icon.png" />
  </ItemGroup>
  <ItemGroup>
    <None Include="Resources\ZoneData_Icon.png" />
  </ItemGroup>
  <ItemGroup>
    <None Include="Resources\ZoneData_Parameter_Icon.png" />
  </ItemGroup>
  <ItemGroup>
    <None Include="Resources\DeconstructZoneData_Icon.png" />
  </ItemGroup>
  <ItemGroup>
    <None Include="Resources\IRB6790_Icon.png" />
  </ItemGroup>
  <ItemGroup>
    <None Include="Resources\JointTarget_Icon.png" />
  </ItemGroup>
  <ItemGroup>
    <None Include="Resources\ExternalJointPosition_Icon.png" />
>>>>>>> 3bac6f1f
  </ItemGroup>

  <ItemGroup>
    <PackageReference Include="RhinoCommon" Version="7.0.20314.3001" />
    <PackageReference Include="Grasshopper" Version="7.0.20314.3001" />
  </ItemGroup>

  <ItemGroup>
    <ProjectReference Include="..\RobotComponents\RobotComponents.csproj" />
    <ProjectReference Include="..\RobotComponents.ABB\RobotComponents.ABB.csproj" />
    <ProjectReference Include="..\RobotComponents.ABB.Presets\RobotComponents.ABB.Presets.csproj" />
    <ProjectReference Include="..\RobotComponents.ABB.Controllers.\RobotComponents.ABB.Controllers.csproj" />
    <ProjectReference Include="..\RobotComponents.ABB.Gh.Goos\RobotComponents.ABB.Gh.Goos.csproj" />
  </ItemGroup>

  <ItemGroup>
    <Reference Include="System.Windows.Forms" />
  </ItemGroup>
<<<<<<< HEAD

  <Target Name="Rename" AfterTargets="AfterBuild" Condition="'$(ContinuePackingAfterGeneratingNuspec)' != 'true'">
    <Move SourceFiles="$(TargetPath)" DestinationFiles="$(TargetDir)$(Product).gha" />
  </Target>
  
=======
  <Import Project="$(MSBuildToolsPath)\Microsoft.CSharp.targets" />
  <!-- To modify your build process, add your task inside one of the targets below and uncomment it. 
       Other similar extension points exist, see Microsoft.Common.targets.
  <Target Name="BeforeBuild">
  </Target>
  <Target Name="AfterBuild">
  </Target>
  -->
  <PropertyGroup>
    <PostBuildEvent>Copy "$(TargetPath)" "$(TargetDir)$(ProjectName).gha"
Erase "$(TargetPath)"</PostBuildEvent>
  </PropertyGroup>
  <PropertyGroup>
    <FallbackCulture>en-US</FallbackCulture>
  </PropertyGroup>
  <PropertyGroup Condition="'$(Configuration)|$(Platform)' == 'Debug|AnyCPU'">
    <StartProgram>C:\Program Files\Rhino 6\System\Rhino.exe</StartProgram>
    <StartArguments>
    </StartArguments>
    <StartAction>Program</StartAction>
    <RegisterForComInterop>false</RegisterForComInterop>
  </PropertyGroup>
  <Import Project="..\packages\RhinoCommon.8.0.23304.9001\build\net48\RhinoCommon.targets" Condition="Exists('..\packages\RhinoCommon.8.0.23304.9001\build\net48\RhinoCommon.targets')" />
  <Target Name="EnsureNuGetPackageBuildImports" BeforeTargets="PrepareForBuild">
    <PropertyGroup>
      <ErrorText>This project references NuGet package(s) that are missing on this computer. Use NuGet Package Restore to download them.  For more information, see http://go.microsoft.com/fwlink/?LinkID=322105. The missing file is {0}.</ErrorText>
    </PropertyGroup>
    <Error Condition="!Exists('..\packages\RhinoCommon.8.0.23304.9001\build\net48\RhinoCommon.targets')" Text="$([System.String]::Format('$(ErrorText)', '..\packages\RhinoCommon.8.0.23304.9001\build\net48\RhinoCommon.targets'))" />
    <Error Condition="!Exists('..\packages\Grasshopper.8.0.23304.9001\build\net48\Grasshopper.targets')" Text="$([System.String]::Format('$(ErrorText)', '..\packages\Grasshopper.8.0.23304.9001\build\net48\Grasshopper.targets'))" />
  </Target>
  <Import Project="..\packages\Grasshopper.8.0.23304.9001\build\net48\Grasshopper.targets" Condition="Exists('..\packages\Grasshopper.8.0.23304.9001\build\net48\Grasshopper.targets')" />
>>>>>>> 3bac6f1f
</Project><|MERGE_RESOLUTION|>--- conflicted
+++ resolved
@@ -1,4 +1,4 @@
-﻿<Project Sdk="Microsoft.NET.Sdk">
+<Project Sdk="Microsoft.NET.Sdk">
 
   <PropertyGroup>
     <TargetFramework>net48</TargetFramework>
@@ -12,579 +12,10 @@
   </PropertyGroup>
 
   <ItemGroup>
-<<<<<<< HEAD
     <None Include="..\..\RobotComponents\LICENSE">
       <Pack>True</Pack>
       <PackagePath>\</PackagePath>
     </None>
-=======
-    <Reference Include="Ed.Eto, Version=1.0.0.0, Culture=neutral, PublicKeyToken=552281e97c755530, processorArchitecture=MSIL">
-      <HintPath>..\packages\RhinoCommon.8.0.23304.9001\lib\net48\Ed.Eto.dll</HintPath>
-    </Reference>
-    <Reference Include="Eto, Version=2.7.0.0, Culture=neutral, PublicKeyToken=552281e97c755530, processorArchitecture=MSIL">
-      <HintPath>..\packages\RhinoCommon.8.0.23304.9001\lib\net48\Eto.dll</HintPath>
-    </Reference>
-    <Reference Include="GH_IO, Version=8.0.23304.9001, Culture=neutral, PublicKeyToken=6a29997d2e6b4f97, processorArchitecture=MSIL">
-      <HintPath>..\packages\Grasshopper.8.0.23304.9001\lib\net48\GH_IO.dll</HintPath>
-    </Reference>
-    <Reference Include="Grasshopper, Version=8.0.23304.9001, Culture=neutral, PublicKeyToken=dda4f5ec2cd80803, processorArchitecture=MSIL">
-      <HintPath>..\packages\Grasshopper.8.0.23304.9001\lib\net48\Grasshopper.dll</HintPath>
-    </Reference>
-    <Reference Include="Rhino.UI, Version=8.0.23304.9001, Culture=neutral, PublicKeyToken=552281e97c755530, processorArchitecture=MSIL">
-      <HintPath>..\packages\RhinoCommon.8.0.23304.9001\lib\net48\Rhino.UI.dll</HintPath>
-    </Reference>
-    <Reference Include="RhinoCommon, Version=8.0.23304.9001, Culture=neutral, PublicKeyToken=552281e97c755530, processorArchitecture=MSIL">
-      <HintPath>..\packages\RhinoCommon.8.0.23304.9001\lib\net48\RhinoCommon.dll</HintPath>
-    </Reference>
-    <Reference Include="System" />
-    <Reference Include="System.Core" />
-    <Reference Include="System.Data" />
-    <Reference Include="System.Xml" />
-    <Reference Include="System.Xml.Linq" />
-    <Reference Include="System.Drawing" />
-    <Reference Include="System.Windows.Forms" />
-  </ItemGroup>
-  <ItemGroup>
-    <Compile Include="Components\Code Generation\Declarations\ExternalJointPositionComponent.cs" />
-    <Compile Include="Components\Code Generation\Declarations\JointTargetComponent.cs" />
-    <Compile Include="Components\Code Generation\Declarations\ConfigurationDataComponent.cs" />
-    <Compile Include="Components\Code Generation\Instructions\AccelerationSetComponent.cs" />
-    <Compile Include="Components\Code Generation\Instructions\PathAccelerationLimitationComponent.cs" />
-    <Compile Include="Components\Code Generation\Instructions\PulseDigitalOutputComponent.cs" />
-    <Compile Include="Components\Code Generation\Instructions\VelocitySetComponent.cs" />
-    <Compile Include="Components\Deconstruct\Code Generation\DeconstructPathAccelerationLimitationComponent.cs" />
-    <Compile Include="Components\Definitions\GetAxisPlanesFromKinematicsParametersComponent.cs" />
-    <Compile Include="Components\Definitions\GetKinematicsParametersComponent.cs" />
-    <Compile Include="Components\GH_RobotComponent.cs" />
-    <Compile Include="Obsolete\v3\InverseKinematicsComponent_OBSOLETE.cs" />
-    <Compile Include="Obsolete\v3\PathGeneratorComponent_OBSOLETE.cs" />
-    <Compile Include="Components\Utilities\CheckVariableNamesComponent.cs" />
-    <Compile Include="Obsolete\v2\DeconstructRobotTargetComponent_OBSOLETE.cs" />
-    <Compile Include="Obsolete\v2\RobotTargetComponent_OBSOLETE2.cs" />
-    <Compile Include="Components\Deconstruct\Code Generation\DeconstructConfigurationDataComponent.cs" />
-    <Compile Include="Obsolete\v2\RAPIDGeneratorComponent_OBSOLETE3.cs" />
-    <Compile Include="Components\Code Generation\Instructions\CirclePathModeComponent.cs" />
-    <Compile Include="Components\Code Generation\Value Lists\CirclePathModeValueList.cs" />
-    <Compile Include="Components\Deconstruct\Definitions\DeconstructLoadDataComponent.cs" />
-    <Compile Include="Obsolete\v2\DeconstructRobotToolComponent_OBSOLETE.cs" />
-    <Compile Include="Components\Definitions\LoadDataComponent.cs" />
-    <Compile Include="Obsolete\v2\RobotToolComponent_OBSOLETE.cs" />
-    <Compile Include="Obsolete\v2\WaitTimeComponent_OBSOLETE.cs" />
-    <Compile Include="Obsolete\v2\MoveComponent_OBSOLETE.cs" />
-    <Compile Include="Components\Controller Utility\Get Poses - Mechanical Unit\GetJointTargetsComponent.cs" />
-    <Compile Include="Components\Controller Utility\Get Poses - Mechanical Unit\GetRobotTargetsComponent.cs" />
-    <Compile Include="Components\Controller Utility\Read Domains\ReadRapidDomainComponent.cs" />
-    <Compile Include="Obsolete\v2\DeconstructMovementComponent_OBSOLETE2.cs" />
-    <Compile Include="Obsolete\v1\ForwardKinematicsComponent_OBSOLETE.cs" />
-    <Compile Include="Obsolete\v1\InverseKinematicsComponent_OBSOLETE4.cs" />
-    <Compile Include="Obsolete\v1\PathGeneratorComponent_OBSOLETE2.cs" />
-    <Compile Include="Obsolete\v0\OldAutoAxisConfigParameter.cs" />
-    <Compile Include="Obsolete\v0\OldExternalAxisParameter.cs" />
-    <Compile Include="Obsolete\v0\OldExternalLinearAxisParameter.cs" />
-    <Compile Include="Obsolete\v0\OldExternalRotationalAxisParameter.cs" />
-    <Compile Include="Obsolete\v0\OldAutoAxisConfigComponent.cs" />
-    <Compile Include="Obsolete\v0\OldDeconstructExternalLinearAxisComponent2.cs" />
-    <Compile Include="Obsolete\v0\OldDeconstructExternalRotationalAxisComponent.cs" />
-    <Compile Include="Obsolete\v0\OldDeconstructExtJointPosComponent.cs" />
-    <Compile Include="Obsolete\v0\OldDeconstructRobJointPosComponent.cs" />
-    <Compile Include="Obsolete\v0\OldDeconstructRobotToolComponent.cs" />
-    <Compile Include="Obsolete\v0\OldDeconstructWorkObjectComponent2.cs" />
-    <Compile Include="Obsolete\v0\OldExternalJointPositionComponent.cs" />
-    <Compile Include="Obsolete\v0\OldExternalLinearAxisComponent2.cs" />
-    <Compile Include="Obsolete\v0\OldExternalRotationalAxisComponent.cs" />
-    <Compile Include="Obsolete\v0\OldInfoComponent.cs" />
-    <Compile Include="Obsolete\v0\OldJointTargetComponent.cs" />
-    <Compile Include="Obsolete\v0\OldMovementComponent4.cs" />
-    <Compile Include="Obsolete\v0\OldNameGeneratorComponent.cs" />
-    <Compile Include="Obsolete\v0\OldPathGeneratorComponent3.cs" />
-    <Compile Include="Obsolete\v0\OldRobotJointPositionComponent.cs" />
-    <Compile Include="Obsolete\v0\OldRobotTargetComponent.cs" />
-    <Compile Include="Obsolete\v0\OldRobotToolFromPlanesComponent2.cs" />
-    <Compile Include="Obsolete\v0\OldSpeedDataComponent.cs" />
-    <Compile Include="Obsolete\v0\OldWorkObjectComponent2.cs" />
-    <Compile Include="Obsolete\v0\OldZoneDataComponent.cs" />
-    <Compile Include="Obsolete\v0\OldRobotParameter.cs" />
-    <Compile Include="Obsolete\v0\OldRobotToolParameter.cs" />
-    <Compile Include="Obsolete\v1\RAPIDGeneratorComponent_OBSOLETE2.cs" />
-    <Compile Include="Components\Controller Utility\Get Signals\GetAnalogInputComponent.cs" />
-    <Compile Include="Components\Controller Utility\Get Signals\GetAnalogOutputComponent.cs" />
-    <Compile Include="Components\Controller Utility\Get Controller\GetControllerComponent.cs" />
-    <Compile Include="Components\Controller Utility\Get Signals\GetDigitalInputComponent.cs" />
-    <Compile Include="Components\Controller Utility\Get Signals\GetDigitalOutputComponent.cs" />
-    <Compile Include="Components\Controller Utility\Get Poses - Task\GetExternalJointPositionsComponent.cs" />
-    <Compile Include="Components\Controller Utility\Get Controller\GetLogComponent.cs" />
-    <Compile Include="Components\Controller Utility\Run Programs\GetTaskNamesComponent.cs" />
-    <Compile Include="Components\Controller Utility\Get Poses - Task\GetRobotBaseFramesComponent.cs" />
-    <Compile Include="Components\Controller Utility\Get Poses - Task\GetRobotJointPositionsComponent.cs" />
-    <Compile Include="Components\Controller Utility\Get Poses - Task\GetExternalAxisPlanesComponent.cs" />
-    <Compile Include="Components\Controller Utility\Get Poses - Task\GetRobotToolPlanesComponent.cs" />
-    <Compile Include="Components\Controller Utility\Read Domains\ReadConfigurationDomainComponent.cs" />
-    <Compile Include="Components\Controller Utility\Run Programs\RunProgramComponent.cs" />
-    <Compile Include="Components\Controller Utility\Set Signals\SetAnalogInputComponent.cs" />
-    <Compile Include="Components\Controller Utility\Set Signals\SetAnalogOutputComponent.cs" />
-    <Compile Include="Components\Controller Utility\Set Signals\SetDigitalInputComponent.cs" />
-    <Compile Include="Components\Controller Utility\Set Signals\SetDigitalOutputComponent.cs" />
-    <Compile Include="Components\Controller Utility\Run Programs\UploadProgramComponent.cs" />
-    <Compile Include="Obsolete\v3\Presets\IRB1010_1_5_0_37_Component _OBSOLETE.cs" />
-    <Compile Include="Obsolete\v1\RobotPresetComponent_OBSOLETE.cs" />
-    <Compile Include="Obsolete\v1\InverseKinematicsComponent_OBSOLETE3.cs" />
-    <Compile Include="Obsolete\v1\RobotToolFromPlanesComponent_OBSOLETE.cs" />
-    <Compile Include="Obsolete\v1\WorkObjectComponent_OBSOLETE.cs" />
-    <Compile Include="Obsolete\v1\DeconstructMovementComponent_OBSOLETE.cs" />
-    <Compile Include="Obsolete\v1\MovementComponent_OBSOLETE.cs" />
-    <Compile Include="Components\Code Generation\Declarations\RobotJointPositionComponent.cs" />
-    <Compile Include="Components\Code Generation\Declarations\RobotTargetComponent.cs" />
-    <Compile Include="Components\Code Generation\Declarations\SpeedDataComponent.cs" />
-    <Compile Include="Components\Code Generation\Declarations\ZoneDataComponent.cs" />
-    <Compile Include="Obsolete\v1\InverseKinematicsComponent_OBSOLETE2.cs" />
-    <Compile Include="Obsolete\v1\RAPIDGeneratorComponent_OBSOLETE.cs" />
-    <Compile Include="Components\Code Generation\Value Lists\InequalitySymbolValueList.cs" />
-    <Compile Include="Components\Code Generation\Instructions\WaitAIComponent.cs" />
-    <Compile Include="Obsolete\v3\Presets\IRB1520ID_4_1_50_Component_OBSOLETE.cs" />
-    <Compile Include="Components\Multi Move\SyncMoveOffComponent.cs" />
-    <Compile Include="Components\Multi Move\SyncMoveOnComponent.cs" />
-    <Compile Include="Components\Multi Move\WaitSyncTaskComponent.cs" />
-    <Compile Include="Components\Multi Move\TaskListComponent.cs" />
-    <Compile Include="Obsolete\v1\DataTree Generators\ExternalJointPositionComponentDataTreeGenerator_OBSOLETE.cs" />
-    <Compile Include="Obsolete\v1\JointTargetComponent_OBSOLETE.cs" />
-    <Compile Include="Obsolete\v1\InverseKinematicsComponent_OBSOLETE.cs" />
-    <Compile Include="Obsolete\v1\PathGeneratorComponent_OBSOLETE.cs" />
-    <Compile Include="Obsolete\v1\DataTree Generators\RobotJointPositionComponentDataTreeGenerator_OBSOLETE.cs" />
-    <Compile Include="Components\Code Generation\Instructions\LinearConfigurationControlComponent.cs" />
-    <Compile Include="Components\Code Generation\Instructions\JointConfigurationControlComponent.cs" />
-    <Compile Include="Obsolete\v1\DataTree Generators\JointTargetComponentDataTreeGenerator_OBSOLETE.cs" />
-    <Compile Include="Obsolete\v1\DataTree Generators\RobotTargetComponentDataTreeGenerator_OBSOLETE.cs" />
-    <Compile Include="Obsolete\v1\DataTree Generators\SpeedDataComponentDataTreeGenerator_OBSOLETE.cs" />
-    <Compile Include="Obsolete\v1\DataTree Generators\ZoneDataComponentDataTreeGenerator_OBSOLETE.cs" />
-    <Compile Include="Components\Utilities\UngroupActionsComponent.cs" />
-    <Compile Include="Components\Utilities\GroupActionsComponent.cs" />
-    <Compile Include="Components\Utilities\RobotToolCalibrationComponent.cs" />
-    <Compile Include="Components\Code Generation\Value Lists\CodeTypeValueList.cs" />
-    <Compile Include="Components\Code Generation\Instructions\SetAnalogOutputComponent.cs" />
-    <Compile Include="Components\Code Generation\Value Lists\MovementTypeValueList.cs" />
-    <Compile Include="Components\Code Generation\Value Lists\ZoneDataValueList.cs" />
-    <Compile Include="Components\Code Generation\Value Lists\SpeedDataValueList.cs" />
-    <Compile Include="Obsolete\v1\ExternalJointPositionComponent_OBSOLETE.cs" />
-    <Compile Include="Obsolete\v1\RobotJointPositionComponent_OBSOLETE.cs" />
-    <Compile Include="Obsolete\v1\RobotTargetComponent_OBSOLETE.cs" />
-    <Compile Include="Components\Deconstruct\Code Generation\DeconstructExternalJointPositionComponent.cs" />
-    <Compile Include="Components\Deconstruct\Code Generation\DeconstructJointTargetComponent.cs" />
-    <Compile Include="Components\Deconstruct\Code Generation\DeconstructRobotJointPosistionComponent.cs" />
-    <Compile Include="Components\Deconstruct\Code Generation\DeconstructRobotTargetComponent.cs" />
-    <Compile Include="Obsolete\v3\Presets\IRB1100_4_0_475_Component_OBSOLETE.cs" />
-    <Compile Include="Obsolete\v3\Presets\IRB1100_4_0_58_Component_OBSOLETE.cs" />
-    <Compile Include="Obsolete\v3\Presets\IRB1300_11_0_90_Component_OBSOLETE.cs" />
-    <Compile Include="Obsolete\v3\Presets\IRB1300_10_1_15_Component_OBSOLETE.cs" />
-    <Compile Include="Obsolete\v3\Presets\IRB1300_7_1_40_Component_OBSOLETE.cs" />
-    <Compile Include="Components\Definitions\RobotPresetComponent.cs" />
-    <Compile Include="Components\Simulation\ForwardKinematicsComponent.cs" />
-    <Compile Include="Components\Simulation\PathGeneratorComponent.cs" />
-    <Compile Include="Components\Code Generation\Dynamic\CodeLineComponent.cs" />
-    <Compile Include="Components\Code Generation\Dynamic\CommentComponent.cs" />
-    <Compile Include="Components\Code Generation\Instructions\SetDigitalOutputComponent.cs" />
-    <Compile Include="Components\Code Generation\Instructions\MoveComponent.cs" />
-    <Compile Include="Obsolete\v1\ZoneDataComponent_OBSOLETE.cs" />
-    <Compile Include="Components\Deconstruct\Code Generation\DeconstructZoneDataComponent.cs" />
-    <Compile Include="Obsolete\v3\Presets\IRB6640_185_2_80_Component_OBSOLETE.cs" />
-    <Compile Include="Obsolete\v3\Presets\IRB6650S_200_3_00_Component_OBSOLETE.cs" />
-    <Compile Include="Obsolete\v3\Presets\IRB6650S_125_3_50_Component_OBSOLETE.cs" />
-    <Compile Include="Obsolete\v3\Presets\IRB6700_300_2_70_Component_OBSOLETE.cs" />
-    <Compile Include="Obsolete\v3\Presets\IRB6700_245_3_00_Component_OBSOLETE.cs" />
-    <Compile Include="Obsolete\v3\Presets\IRB6700_205_2_80_Component_OBSOLETE.cs" />
-    <Compile Include="Obsolete\v3\Presets\IRB6700_200_2_60_Component_OBSOLETE.cs" />
-    <Compile Include="Obsolete\v3\Presets\IRB6700_175_3_05_Component_OBSOLETE.cs" />
-    <Compile Include="Obsolete\v3\Presets\IRB6700_155_2_85_Component_OBSOLETE.cs" />
-    <Compile Include="Obsolete\v3\Presets\IRB6700_150_3_20_Component_OBSOLETE.cs" />
-    <Compile Include="Obsolete\v3\Presets\IRB6790_205_2_80_Component_OBSOLETE.cs" />
-    <Compile Include="Obsolete\v3\Presets\IRB6700_235_2_65_Component_OBSOLETE.cs" />
-    <Compile Include="Obsolete\v3\Presets\IRB7600_150_3_50_Component_OBSOLETE.cs" />
-    <Compile Include="Obsolete\v3\Presets\IRB7600_340_2_80_Component_OBSOLETE.cs" />
-    <Compile Include="Obsolete\v3\Presets\IRB6790_235_2_65_Component_OBSOLETE.cs" />
-    <Compile Include="Obsolete\v3\Presets\IRB7600_500_2_55_Component_OBSOLETE.cs" />
-    <Compile Include="Obsolete\v3\Presets\IRB7600_400_2_55_Component_OBSOLETE.cs" />
-    <Compile Include="Obsolete\v3\Presets\IRB7600_325_3_10_Component_OBSOLETE.cs" />
-    <Compile Include="Obsolete\v3\Presets\IRB6650S_90_3_90_Component_OBSOLETE.cs" />
-    <Compile Include="Obsolete\v3\Presets\IRB6640_235_2_55_Component_OBSOLETE.cs" />
-    <Compile Include="Obsolete\v3\Presets\IRB6620_150_2_20_Component_OBSOLETE.cs" />
-    <Compile Include="Obsolete\v3\Presets\IRB6650_200_2_75_Component_OBSOLETE.cs" />
-    <Compile Include="Obsolete\v1\RobotToolFromQuaternionComponent_OBSOLETE.cs" />
-    <Compile Include="Components\Utilities\GetObjectManager.cs" />
-    <Compile Include="Obsolete\v1\Controller Utility\GetPlaneComponent_OBSOLETE.cs" />
-    <Compile Include="Components\Deconstruct\Definitions\DeconstructExternalRotationalAxisComponent.cs" />
-    <Compile Include="Components\Deconstruct\Definitions\DeconstructWorkObjectComponent.cs" />
-    <Compile Include="Components\Definitions\ExternalRotationalAxisComponent.cs" />
-    <Compile Include="Components\Definitions\WorkObjectComponent.cs" />
-    <Compile Include="Components\Utilities\QuaternionToPlaneComponent.cs" />
-    <Compile Include="Components\Code Generation\Instructions\OverrideRobotToolComponent.cs" />
-    <Compile Include="Components\Code Generation\Generators\RAPIDGeneratorComponent.cs" />
-    <Compile Include="Obsolete\v1\SpeedDataComponent_OBSOLETE.cs" />
-    <Compile Include="Components\Code Generation\Instructions\WaitTimeComponent.cs" />
-    <Compile Include="Components\Code Generation\Instructions\WaitDIComponent.cs" />
-    <Compile Include="Obsolete\v1\Controller Utility\GetAxisValuesComponent_OBSOLETE.cs" />
-    <Compile Include="Obsolete\v1\Controller Utility\GetControllerComponent_OBSOLETE.cs" />
-    <Compile Include="Obsolete\v1\Controller Utility\GetDigitalInputComponent_OBSOLETE.cs" />
-    <Compile Include="Obsolete\v1\Controller Utility\GetDigitalOutputComponent_OBSOLETE.cs" />
-    <Compile Include="Obsolete\v1\Controller Utility\RemoteConnectionComponent_OBSOLETE.cs" />
-    <Compile Include="Obsolete\v1\Controller Utility\SetDigitalInputComponent_OBSOLETE.cs" />
-    <Compile Include="Obsolete\v1\Controller Utility\SetDigitalOutputComponent_OBSOLETE.cs" />
-    <Compile Include="Components\Deconstruct\Definitions\DeconstructExternalLinearAxisComponent.cs" />
-    <Compile Include="Components\Deconstruct\Code Generation\DeconstructMovementComponent.cs" />
-    <Compile Include="Components\Deconstruct\Definitions\DeconstructRobotComponent.cs" />
-    <Compile Include="Components\Deconstruct\Definitions\DeconstructRobotToolComponent.cs" />
-    <Compile Include="Components\Deconstruct\Code Generation\DeconstructSpeedDataComponent.cs" />
-    <Compile Include="Components\Definitions\ExternalLinearAxisComponent.cs" />
-    <Compile Include="Obsolete\v3\Presets\IRB1200_5_90_Component_OBSOLETE.cs" />
-    <Compile Include="Obsolete\v3\Presets\IRB1200_7_70_Component_OBSOLETE.cs" />
-    <Compile Include="Obsolete\v3\Presets\IRB120_3_0_58_Component_OBSOLETE.cs" />
-    <Compile Include="Obsolete\v3\Presets\IRB140_6_0_81_Component_OBSOLETE.cs" />
-    <Compile Include="Obsolete\v3\Presets\IRB1600_X_1_20_Component_OBSOLETE.cs" />
-    <Compile Include="Obsolete\v3\Presets\IRB1600_X_1_45_Component_OBSOLETE.cs" />
-    <Compile Include="Obsolete\v3\Presets\IRB1660ID_Component_OBSOLETE.cs" />
-    <Compile Include="Obsolete\v3\Presets\IRB2600ID_15_1_85_Component_OBSOLETE.cs" />
-    <Compile Include="Obsolete\v3\Presets\IRB2600ID_8_2_00_Component_OBSOLETE.cs" />
-    <Compile Include="Obsolete\v3\Presets\IRB2600_12_1_85_Component_OBSOLETE.cs" />
-    <Compile Include="Obsolete\v3\Presets\IRB2600_X_1_65_Component_OBSOLETE.cs" />
-    <Compile Include="Obsolete\v3\Presets\IRB4600_20_2_50_Component_OBSOLETE.cs" />
-    <Compile Include="Obsolete\v3\Presets\IRB4600_40_2_55_Component_OBSOLETE.cs" />
-    <Compile Include="Obsolete\v3\Presets\IRB4600_X_2_05_Component_OBSOLETE.cs" />
-    <Compile Include="Obsolete\v3\Presets\IRB6650_125_3_20_Component_OBSOLETE.cs" />
-    <Compile Include="Components\Definitions\RobotComponent.cs" />
-    <Compile Include="Components\Definitions\RobotToolComponent.cs" />
-    <Compile Include="Components\Simulation\InverseKinematicsComponent.cs" />
-    <Compile Include="Components\Utilities\FlipPlaneXComponent.cs" />
-    <Compile Include="Components\Utilities\FlipPlaneYComponent.cs" />
-    <Compile Include="Components\Utilities\InfoComponent.cs" />
-    <Compile Include="Components\Utilities\PlaneToQuaternionComponent.cs" />
-    <Compile Include="Components\Utilities\PlaneVisualizerComponent.cs" />
-    <Compile Include="Obsolete\v2\Param_AnalogOutput_OBSOLETE.cs" />
-    <Compile Include="Obsolete\v2\Param_DigitalOutput_OBSOLETE.cs" />
-    <Compile Include="Parameters\Actions\Declarations\Param_ConfigurationData.cs" />
-    <Compile Include="Parameters\Actions\Instructions\Param_AccelerationSet.cs" />
-    <Compile Include="Parameters\Actions\Instructions\Param_PathAccelerationLimitation.cs" />
-    <Compile Include="Parameters\Actions\Instructions\Param_PulseDigitalOutput.cs" />
-    <Compile Include="Parameters\Actions\Instructions\Param_SyncMoveOff.cs" />
-    <Compile Include="Parameters\Actions\Instructions\Param_CirclePathMode.cs" />
-    <Compile Include="Parameters\Actions\Instructions\Param_SyncMoveOn.cs" />
-    <Compile Include="Parameters\Actions\Instructions\Param_VelocitySet.cs" />
-    <Compile Include="Parameters\Actions\Instructions\Param_WaitAI.cs" />
-    <Compile Include="Parameters\Actions\Instructions\Param_WaitSyncTask.cs" />
-    <Compile Include="Parameters\Actions\Declarations\Param_TaskList.cs" />
-    <Compile Include="Parameters\Controllers\Param_Controller.cs" />
-    <Compile Include="Parameters\Controllers\Param_Signal.cs" />
-    <Compile Include="Parameters\Definitions\Param_MechanicalUnit.cs" />
-    <Compile Include="Parameters\Definitions\Param_LoadData.cs" />
-    <Compile Include="Parameters\GH_RobotParam.cs" />
-    <Compile Include="Properties\Resources.Designer.cs">
-      <AutoGen>True</AutoGen>
-      <DesignTime>True</DesignTime>
-      <DependentUpon>Resources.resx</DependentUpon>
-    </Compile>
-    <Compile Include="RobotComponentsIcon.cs" />
-    <Compile Include="RobotComponentsInfo.cs" />
-    <Compile Include="Utils\DisplaySettings.cs" />
-    <Compile Include="Utils\DocumentManager.cs" />
-    <Compile Include="Parameters\Actions\Param_ActionGroup.cs" />
-    <Compile Include="Parameters\Actions\Param_Action.cs" />
-    <Compile Include="Parameters\Actions\Instructions\Param_SetAnalogOutput.cs" />
-    <Compile Include="Parameters\Actions\Instructions\Param_LinearConfigurationControl.cs" />
-    <Compile Include="Parameters\Actions\Instructions\Param_JointConfigurationControl.cs" />
-    <Compile Include="Parameters\Actions\Declarations\Param_ExternalJointPosition.cs" />
-    <Compile Include="Parameters\Actions\Declarations\Param_JointTarget.cs" />
-    <Compile Include="Parameters\Actions\Declarations\Param_RobotJointPosition.cs" />
-    <Compile Include="Parameters\Actions\Declarations\Param_RobotTarget.cs" />
-    <Compile Include="Parameters\Actions\Declarations\Param_ZoneData.cs" />
-    <Compile Include="Parameters\Definitions\Param_ExternalAxis.cs" />
-    <Compile Include="Parameters\Actions\Declarations\Param_SpeedData.cs" />
-    <Compile Include="Parameters\Definitions\Param_WorkObject.cs" />
-    <Compile Include="Parameters\Actions\Dynamic\Param_CodeLine.cs" />
-    <Compile Include="Parameters\Actions\Dynamic\Param_Comment.cs" />
-    <Compile Include="Parameters\Actions\Instructions\Param_SetDigitalOutput.cs" />
-    <Compile Include="Parameters\Definitions\Param_ExternalLinearAxis.cs" />
-    <Compile Include="Parameters\Definitions\Param_ExternalRotationalAxis.cs" />
-    <Compile Include="Parameters\Actions\Instructions\Param_Movement.cs" />
-    <Compile Include="Parameters\Definitions\Param_Robot.cs" />
-    <Compile Include="Parameters\Definitions\Param_RobotTool.cs" />
-    <Compile Include="Parameters\Actions\Instructions\Param_OverrideRobotTool.cs" />
-    <Compile Include="Parameters\Actions\Declarations\Param_Target.cs" />
-    <Compile Include="Parameters\Actions\Instructions\Param_WaitTime.cs" />
-    <Compile Include="Parameters\Actions\Instructions\Param_WaitDI.cs" />
-    <Compile Include="Properties\AssemblyInfo.cs" />
-    <Compile Include="Utils\Documentation.cs" />
-    <Compile Include="Utils\HelperMethods.cs" />
-    <Compile Include="Utils\IObjectManager.cs" />
-    <Compile Include="Utils\ObjectManager.cs" />
-  </ItemGroup>
-  <ItemGroup>
-    <EmbeddedResource Include="Properties\Resources.resx">
-      <Generator>ResXFileCodeGenerator</Generator>
-      <SubType>Designer</SubType>
-      <LastGenOutput>Resources.Designer.cs</LastGenOutput>
-    </EmbeddedResource>
-  </ItemGroup>
-  <ItemGroup>
-    <None Include="app.config" />
-    <None Include="packages.config" />
-    <None Include="Resources\Auto_Icon.png" />
-  </ItemGroup>
-  <ItemGroup>
-    <None Include="Resources\Auto_Parameter_Icon.png" />
-  </ItemGroup>
-  <ItemGroup>
-    <None Include="Resources\ChangeTool_Icon.png" />
-  </ItemGroup>
-  <ItemGroup>
-    <None Include="Resources\ChangeTool_Parameter_Icon.png" />
-  </ItemGroup>
-  <ItemGroup>
-    <None Include="Resources\CodeLine_Icon.png" />
-  </ItemGroup>
-  <ItemGroup>
-    <None Include="Resources\CodeLine_Parameter_Icon.png" />
-  </ItemGroup>
-  <ItemGroup>
-    <None Include="Resources\Comment_Icon.png" />
-  </ItemGroup>
-  <ItemGroup>
-    <None Include="Resources\Comment_Parameter_Icon.png" />
-  </ItemGroup>
-  <ItemGroup>
-    <None Include="Resources\DeconstructExternalLinearAxis_Icon.png" />
-  </ItemGroup>
-  <ItemGroup>
-    <None Include="Resources\DeconstructMovement_Icon.png" />
-  </ItemGroup>
-  <ItemGroup>
-    <None Include="Resources\DeconstructRobotInfoComponent_Icon.png" />
-  </ItemGroup>
-  <ItemGroup>
-    <None Include="Resources\DeconstructRobotTool_Icon.png" />
-  </ItemGroup>
-  <ItemGroup>
-    <None Include="Resources\DeconstructSpeedData_Icon.png" />
-  </ItemGroup>
-  <ItemGroup>
-    <None Include="Resources\DigitalOutput_Icon.png" />
-  </ItemGroup>
-  <ItemGroup>
-    <None Include="Resources\DigitalOutput_Parameter_Icon.png" />
-  </ItemGroup>
-  <ItemGroup>
-    <None Include="Resources\ExternalLinearAxis_Icon.png" />
-  </ItemGroup>
-  <ItemGroup>
-    <None Include="Resources\ExternalLinearAxis_Parameter_Icon.png" />
-  </ItemGroup>
-  <ItemGroup>
-    <None Include="Resources\FlipPlaneX_Icon.png" />
-  </ItemGroup>
-  <ItemGroup>
-    <None Include="Resources\FlipPlaneY_Icon.png" />
-  </ItemGroup>
-  <ItemGroup>
-    <None Include="Resources\ForwardKinematics_Icon.png" />
-  </ItemGroup>
-  <ItemGroup>
-    <None Include="Resources\GetAxisValues_Icon.png" />
-  </ItemGroup>
-  <ItemGroup>
-    <None Include="Resources\GetController_Icon.png" />
-  </ItemGroup>
-  <ItemGroup>
-    <None Include="Resources\GetDigitalInput_Icon.png" />
-  </ItemGroup>
-  <ItemGroup>
-    <None Include="Resources\GetDigitalOutput_Icon.png" />
-  </ItemGroup>
-  <ItemGroup>
-    <None Include="Resources\Info_Icon.png" />
-  </ItemGroup>
-  <ItemGroup>
-    <None Include="Resources\InverseKinematics_Icon.png" />
-  </ItemGroup>
-  <ItemGroup>
-    <None Include="Resources\IRB120_Icon.png" />
-  </ItemGroup>
-  <ItemGroup>
-    <None Include="Resources\IRB140_Icon.png" />
-  </ItemGroup>
-  <ItemGroup>
-    <None Include="Resources\IRB160_Icon.png" />
-  </ItemGroup>
-  <ItemGroup>
-    <None Include="Resources\IRB1200_5_90_Icon.png" />
-  </ItemGroup>
-  <ItemGroup>
-    <None Include="Resources\IRB1200_7_70_Icon.png" />
-  </ItemGroup>
-  <ItemGroup>
-    <None Include="Resources\IRB1200_Icon.png" />
-  </ItemGroup>
-  <ItemGroup>
-    <None Include="Resources\IRB1600_Icon.png" />
-  </ItemGroup>
-  <ItemGroup>
-    <None Include="Resources\IRB1660ID_Icon.png" />
-  </ItemGroup>
-  <ItemGroup>
-    <None Include="Resources\IRB2600_Icon.png" />
-  </ItemGroup>
-  <ItemGroup>
-    <None Include="Resources\IRB2600ID_Icon.png" />
-  </ItemGroup>
-  <ItemGroup>
-    <None Include="Resources\IRB4600_Icon.png" />
-  </ItemGroup>
-  <ItemGroup>
-    <None Include="Resources\IRB6650_Icon.png" />
-  </ItemGroup>
-  <ItemGroup>
-    <None Include="Resources\Movement_Icon.png" />
-  </ItemGroup>
-  <ItemGroup>
-    <None Include="Resources\Movement_Parameter_Icon.png" />
-  </ItemGroup>
-  <ItemGroup>
-    <None Include="Resources\Naming_Icon.png" />
-  </ItemGroup>
-  <ItemGroup>
-    <None Include="Resources\PathGen_Icon.png" />
-  </ItemGroup>
-  <ItemGroup>
-    <None Include="Resources\PathGen_Parameter_Icon.png" />
-  </ItemGroup>
-  <ItemGroup>
-    <None Include="Resources\Plane_Visualizer_Icon.png" />
-  </ItemGroup>
-  <ItemGroup>
-    <None Include="Resources\PlaneToQuat_Icon.png" />
-  </ItemGroup>
-  <ItemGroup>
-    <None Include="Resources\Remote_OFF_Icon.png" />
-  </ItemGroup>
-  <ItemGroup>
-    <None Include="Resources\Remote_ON_Icon.png" />
-  </ItemGroup>
-  <ItemGroup>
-    <None Include="Resources\RobotComponents_Icon24.png" />
-    <None Include="Resources\RobotInfo_Icon.png" />
-  </ItemGroup>
-  <ItemGroup>
-    <None Include="Resources\RobotInfo_Parameter_Icon.png" />
-  </ItemGroup>
-  <ItemGroup>
-    <None Include="Resources\SetDigitalInput_Icon.png" />
-  </ItemGroup>
-  <ItemGroup>
-    <None Include="Resources\SetDigitalOutput_Icon.png" />
-  </ItemGroup>
-  <ItemGroup>
-    <None Include="Resources\SpeedData_Icon.png" />
-  </ItemGroup>
-  <ItemGroup>
-    <None Include="Resources\SpeedData_Parameter_Icon.png" />
-  </ItemGroup>
-  <ItemGroup>
-    <None Include="Resources\Target_Parameter_Icon.png" />
-  </ItemGroup>
-  <ItemGroup>
-    <None Include="Resources\Target_Visualizer_Icon.png" />
-  </ItemGroup>
-  <ItemGroup>
-    <None Include="Resources\Timer_Icon.png" />
-  </ItemGroup>
-  <ItemGroup>
-    <None Include="Resources\Timer_Parameter_Icon.png" />
-  </ItemGroup>
-  <ItemGroup>
-    <None Include="Resources\Tool_Parameter_Icon.png" />
-  </ItemGroup>
-  <ItemGroup>
-    <None Include="Resources\ToolPlane_Icon.png" />
-  </ItemGroup>
-  <ItemGroup>
-    <None Include="Resources\WaitDI_Icon.png" />
-  </ItemGroup>
-  <ItemGroup>
-    <None Include="Resources\WaitDI_Parameter_Icon.png" />
-  </ItemGroup>
-  <ItemGroup>
-    <ProjectReference Include="..\RobotComponents.ABB.Controllers\RobotComponents.ABB.Controllers.csproj">
-      <Project>{4d8169cc-20cf-4597-b304-331eed09278b}</Project>
-      <Name>RobotComponents.ABB.Controllers</Name>
-    </ProjectReference>
-    <ProjectReference Include="..\RobotComponents.ABB.Gh.Goos\RobotComponents.ABB.Gh.Goos.csproj">
-      <Project>{4853e4fa-0246-486c-9f1a-0620896690c3}</Project>
-      <Name>RobotComponents.ABB.Gh.Goos</Name>
-    </ProjectReference>
-    <ProjectReference Include="..\RobotComponents.ABB.Presets\RobotComponents.ABB.Presets.csproj">
-      <Project>{15938314-61c9-44e9-b0e9-6e5cb15825f6}</Project>
-      <Name>RobotComponents.ABB.Presets</Name>
-    </ProjectReference>
-    <ProjectReference Include="..\RobotComponents.ABB\RobotComponents.ABB.csproj">
-      <Project>{496ba2ce-d067-42b3-bd7f-d1bb429a4987}</Project>
-      <Name>RobotComponents.ABB</Name>
-    </ProjectReference>
-    <ProjectReference Include="..\RobotComponents\RobotComponents.csproj">
-      <Project>{f7ea2eb3-c653-4839-8843-f82c828a4b21}</Project>
-      <Name>RobotComponents</Name>
-    </ProjectReference>
-  </ItemGroup>
-  <ItemGroup>
-    <None Include="Resources\Work_Object_Icon.png" />
-  </ItemGroup>
-  <ItemGroup>
-    <None Include="Resources\WorkObject_Parameter_Icon.png" />
-  </ItemGroup>
-  <ItemGroup>
-    <None Include="Resources\DeconstructWorkObject_Icon.png" />
-  </ItemGroup>
-  <ItemGroup>
-    <None Include="Resources\WikiPage_MenuItem_Icon.png" />
-    <None Include="Resources\ToolQuaternion_Icon.png" />
-    <None Include="Resources\ExternalRotationalAxis_Parameter_Icon.png" />
-    <None Include="Resources\DeconstructExternalRotationalAxis_Icon.png" />
-    <None Include="Resources\ExternalRotationalAxis_Icon.png" />
-    <None Include="Resources\Action_Parameter_Icon.png" />
-    <None Include="Resources\ExternalAxis_Parameter_Icon.png" />
-    <None Include="Resources\GetPlane_Icon.png" />
-    <None Include="Resources\QuatToPlane_Icon.png" />
-  </ItemGroup>
-  <ItemGroup>
-    <None Include="Resources\IRB6650S_Icon.png" />
-  </ItemGroup>
-  <ItemGroup>
-    <None Include="Resources\IRB7600_Icon.png" />
-  </ItemGroup>
-  <ItemGroup>
-    <None Include="Resources\IRB6700_Icon.png" />
-  </ItemGroup>
-  <ItemGroup>
-    <None Include="Resources\IRB6620_Icon.png" />
-  </ItemGroup>
-  <ItemGroup>
-    <None Include="Resources\IRB6640_Icon.png" />
-  </ItemGroup>
-  <ItemGroup>
-    <None Include="Resources\ObjectManager_Icon.png" />
-  </ItemGroup>
-  <ItemGroup>
-    <None Include="Resources\ZoneData_Icon.png" />
-  </ItemGroup>
-  <ItemGroup>
-    <None Include="Resources\ZoneData_Parameter_Icon.png" />
-  </ItemGroup>
-  <ItemGroup>
-    <None Include="Resources\DeconstructZoneData_Icon.png" />
-  </ItemGroup>
-  <ItemGroup>
-    <None Include="Resources\IRB6790_Icon.png" />
-  </ItemGroup>
-  <ItemGroup>
-    <None Include="Resources\JointTarget_Icon.png" />
-  </ItemGroup>
-  <ItemGroup>
-    <None Include="Resources\ExternalJointPosition_Icon.png" />
->>>>>>> 3bac6f1f
   </ItemGroup>
 
   <ItemGroup>
@@ -603,43 +34,9 @@
   <ItemGroup>
     <Reference Include="System.Windows.Forms" />
   </ItemGroup>
-<<<<<<< HEAD
 
   <Target Name="Rename" AfterTargets="AfterBuild" Condition="'$(ContinuePackingAfterGeneratingNuspec)' != 'true'">
     <Move SourceFiles="$(TargetPath)" DestinationFiles="$(TargetDir)$(Product).gha" />
   </Target>
   
-=======
-  <Import Project="$(MSBuildToolsPath)\Microsoft.CSharp.targets" />
-  <!-- To modify your build process, add your task inside one of the targets below and uncomment it. 
-       Other similar extension points exist, see Microsoft.Common.targets.
-  <Target Name="BeforeBuild">
-  </Target>
-  <Target Name="AfterBuild">
-  </Target>
-  -->
-  <PropertyGroup>
-    <PostBuildEvent>Copy "$(TargetPath)" "$(TargetDir)$(ProjectName).gha"
-Erase "$(TargetPath)"</PostBuildEvent>
-  </PropertyGroup>
-  <PropertyGroup>
-    <FallbackCulture>en-US</FallbackCulture>
-  </PropertyGroup>
-  <PropertyGroup Condition="'$(Configuration)|$(Platform)' == 'Debug|AnyCPU'">
-    <StartProgram>C:\Program Files\Rhino 6\System\Rhino.exe</StartProgram>
-    <StartArguments>
-    </StartArguments>
-    <StartAction>Program</StartAction>
-    <RegisterForComInterop>false</RegisterForComInterop>
-  </PropertyGroup>
-  <Import Project="..\packages\RhinoCommon.8.0.23304.9001\build\net48\RhinoCommon.targets" Condition="Exists('..\packages\RhinoCommon.8.0.23304.9001\build\net48\RhinoCommon.targets')" />
-  <Target Name="EnsureNuGetPackageBuildImports" BeforeTargets="PrepareForBuild">
-    <PropertyGroup>
-      <ErrorText>This project references NuGet package(s) that are missing on this computer. Use NuGet Package Restore to download them.  For more information, see http://go.microsoft.com/fwlink/?LinkID=322105. The missing file is {0}.</ErrorText>
-    </PropertyGroup>
-    <Error Condition="!Exists('..\packages\RhinoCommon.8.0.23304.9001\build\net48\RhinoCommon.targets')" Text="$([System.String]::Format('$(ErrorText)', '..\packages\RhinoCommon.8.0.23304.9001\build\net48\RhinoCommon.targets'))" />
-    <Error Condition="!Exists('..\packages\Grasshopper.8.0.23304.9001\build\net48\Grasshopper.targets')" Text="$([System.String]::Format('$(ErrorText)', '..\packages\Grasshopper.8.0.23304.9001\build\net48\Grasshopper.targets'))" />
-  </Target>
-  <Import Project="..\packages\Grasshopper.8.0.23304.9001\build\net48\Grasshopper.targets" Condition="Exists('..\packages\Grasshopper.8.0.23304.9001\build\net48\Grasshopper.targets')" />
->>>>>>> 3bac6f1f
 </Project>