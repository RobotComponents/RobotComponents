﻿<?xml version="1.0" encoding="utf-8"?>
<Project ToolsVersion="12.0" DefaultTargets="Build" xmlns="http://schemas.microsoft.com/developer/msbuild/2003">
  <PropertyGroup>
    <Configuration Condition=" '$(Configuration)' == '' ">Debug32</Configuration>
    <Platform Condition=" '$(Platform)' == '' ">AnyCPU</Platform>
    <ProductVersion>8.0.30703</ProductVersion>
    <SchemaVersion>2.0</SchemaVersion>
    <ProjectGuid>{496BA2CE-D067-42B3-BD7F-D1BB429A4987}</ProjectGuid>
    <OutputType>Library</OutputType>
    <AppDesignerFolder>Properties</AppDesignerFolder>
    <RootNamespace>RobotComponents.ABB</RootNamespace>
    <AssemblyName>RobotComponents.ABB</AssemblyName>
    <TargetFrameworkVersion>v4.8</TargetFrameworkVersion>
    <FileAlignment>512</FileAlignment>
    <IsWebBootstrapper>false</IsWebBootstrapper>
    <SccProjectName>SAK</SccProjectName>
    <SccLocalPath>SAK</SccLocalPath>
    <SccAuxPath>SAK</SccAuxPath>
    <SccProvider>SAK</SccProvider>
    <TargetFrameworkProfile />
    <NuGetPackageImportStamp>
    </NuGetPackageImportStamp>
  </PropertyGroup>
  <PropertyGroup Condition=" '$(Configuration)|$(Platform)' == 'Debug32|AnyCPU' ">
    <DebugSymbols>true</DebugSymbols>
    <DebugType>full</DebugType>
    <Optimize>false</Optimize>
    <OutputPath>bin\</OutputPath>
    <DefineConstants>DEBUG;TRACE</DefineConstants>
    <ErrorReport>prompt</ErrorReport>
    <WarningLevel>4</WarningLevel>
  </PropertyGroup>
  <PropertyGroup Condition="'$(Configuration)|$(Platform)' == 'Debug64|AnyCPU'">
    <DebugSymbols>true</DebugSymbols>
    <DebugType>full</DebugType>
    <Optimize>false</Optimize>
    <OutputPath>bin\</OutputPath>
    <DefineConstants>DEBUG;TRACE</DefineConstants>
    <ErrorReport>prompt</ErrorReport>
    <CodeAnalysisIgnoreBuiltInRules>false</CodeAnalysisIgnoreBuiltInRules>
  </PropertyGroup>
  <PropertyGroup Condition=" '$(Configuration)|$(Platform)' == 'Release|AnyCPU' ">
    <DebugType>pdbonly</DebugType>
    <Optimize>true</Optimize>
    <OutputPath>bin\</OutputPath>
    <DefineConstants>TRACE</DefineConstants>
    <ErrorReport>prompt</ErrorReport>
    <WarningLevel>4</WarningLevel>
    <Prefer32Bit>false</Prefer32Bit>
  </PropertyGroup>
  <ItemGroup>
    <Reference Include="Eto, Version=2.3.6591.18824, Culture=neutral, PublicKeyToken=552281e97c755530, processorArchitecture=MSIL">
      <HintPath>..\packages\RhinoCommon.6.0.18016.23451\lib\net45\Eto.dll</HintPath>
    </Reference>
    <Reference Include="Rhino.UI, Version=6.0.18016.23451, Culture=neutral, PublicKeyToken=552281e97c755530, processorArchitecture=MSIL">
      <HintPath>..\packages\RhinoCommon.6.0.18016.23451\lib\net45\Rhino.UI.dll</HintPath>
    </Reference>
    <Reference Include="RhinoCommon, Version=6.0.18016.23451, Culture=neutral, PublicKeyToken=552281e97c755530, processorArchitecture=MSIL">
      <HintPath>..\packages\RhinoCommon.6.0.18016.23451\lib\net45\RhinoCommon.dll</HintPath>
    </Reference>
    <Reference Include="System" />
    <Reference Include="System.Core" />
    <Reference Include="System.Drawing" />
    <Reference Include="System.Windows.Forms" />
    <Reference Include="System.Xml" />
  </ItemGroup>
  <ItemGroup>
    <Compile Include="Actions\ActionGroup.cs" />
    <Compile Include="Actions\Declarations\ConfigurationData.cs" />
    <Compile Include="Actions\Instructions\AccelerationSet.cs" />
    <Compile Include="Actions\Instructions\AnalogOutput_OBSOLETE.cs" />
    <Compile Include="Actions\Instructions\PathAccelerationLimitation.cs" />
    <Compile Include="Actions\Instructions\PulseDigitalOutput.cs" />
    <Compile Include="Actions\Instructions\SetAnalogOutput.cs" />
    <Compile Include="Actions\Instructions\CirclePathMode.cs" />
    <Compile Include="Actions\Instructions\DigitalOutput_OBSOLETE.cs" />
    <Compile Include="Actions\Instructions\VelocitySet.cs" />
    <Compile Include="Actions\Interfaces\ISyncident.cs" />
    <Compile Include="Actions\Instructions\SyncMoveOff.cs" />
    <Compile Include="Actions\Instructions\SyncMoveOn.cs" />
    <Compile Include="Actions\Instructions\WaitAI.cs" />
    <Compile Include="Actions\Instructions\WaitSyncTask.cs" />
    <Compile Include="Actions\Declarations\TaskList.cs" />
    <Compile Include="Actions\Instructions\LinearConfigurationControl.cs" />
    <Compile Include="Actions\Instructions\JointConfigurationControl.cs" />
    <Compile Include="Actions\Interfaces\IInstruction.cs" />
    <Compile Include="Actions\Interfaces\IDeclaration.cs" />
    <Compile Include="Actions\Interfaces\IDynamic.cs" />
    <Compile Include="Actions\Interfaces\ITarget.cs" />
    <Compile Include="Actions\Declarations\JointTarget.cs" />
    <Compile Include="Actions\Declarations\RobotJointPosition.cs" />
    <Compile Include="Actions\Interfaces\IJointPosition.cs" />
    <Compile Include="Actions\Declarations\ExternalJointPosition.cs" />
    <Compile Include="Actions\Declarations\ZoneData.cs" />
    <Compile Include="Definitions\LoadData.cs" />
    <Compile Include="Definitions\ExternalAxis.cs" />
    <Compile Include="Actions\Action.cs" />
    <Compile Include="Actions\Dynamic\CodeLine.cs" />
    <Compile Include="Actions\Dynamic\Comment.cs" />
    <Compile Include="Actions\Instructions\Movement.cs" />
    <Compile Include="Actions\RAPIDGenerator.cs" />
    <Compile Include="Definitions\IMechanicalUnit.cs" />
    <Compile Include="Definitions\RobotTool.cs" />
    <Compile Include="Kinematics\InverseKinematics.cs" />
    <Compile Include="Properties\Resources.Designer.cs">
      <AutoGen>True</AutoGen>
      <DesignTime>True</DesignTime>
      <DependentUpon>Resources.resx</DependentUpon>
    </Compile>
    <Compile Include="Utils\RobotToolCalibration.cs" />
    <Compile Include="Definitions\WorkObject.cs" />
    <Compile Include="Definitions\ExternalLinearAxis.cs" />
    <Compile Include="Definitions\ExternalRotationalAxis.cs" />
    <Compile Include="Actions\Declarations\SpeedData.cs" />
    <Compile Include="Actions\Instructions\WaitDI.cs" />
    <Compile Include="Actions\Instructions\SetDigitalOutput.cs" />
    <Compile Include="Kinematics\ForwardKinematics.cs" />
    <Compile Include="Kinematics\PathGenerator.cs" />
    <Compile Include="Properties\AssemblyInfo.cs" />
    <Compile Include="Definitions\Robot.cs" />
    <Compile Include="Actions\Declarations\RobotTarget.cs" />
    <Compile Include="Actions\Instructions\WaitTime.cs" />
    <Compile Include="Actions\Instructions\OverrideRobotTool.cs" />
    <Compile Include="Enumerations\Enumerations.cs" />
    <Compile Include="Utils\HelperMethods.cs" />
  </ItemGroup>
  <ItemGroup>
    <EmbeddedResource Include="Properties\Resources.resx">
      <Generator>PublicResXFileCodeGenerator</Generator>
      <SubType>Designer</SubType>
      <LastGenOutput>Resources.Designer.cs</LastGenOutput>
    </EmbeddedResource>
  </ItemGroup>
  <ItemGroup>
    <ProjectReference Include="..\RobotComponents\RobotComponents.csproj">
      <Project>{f7ea2eb3-c653-4839-8843-f82c828a4b21}</Project>
      <Name>RobotComponents</Name>
    </ProjectReference>
  </ItemGroup>
<<<<<<< HEAD
  <ItemGroup>
    <Folder Include="Actions\Generators\" />
  </ItemGroup>
  <ItemGroup>
    <None Include="packages.config" />
  </ItemGroup>
=======
  <ItemGroup />
>>>>>>> efc19a11
  <Import Project="$(MSBuildToolsPath)\Microsoft.CSharp.targets" />
  <!-- To modify your build process, add your task inside one of the targets below and uncomment it. 
       Other similar extension points exist, see Microsoft.Common.targets.
  <Target Name="BeforeBuild">
  </Target>
  <Target Name="AfterBuild">
  </Target>
  -->
  <PropertyGroup>
    <PostBuildEvent>
    </PostBuildEvent>
  </PropertyGroup>
  <PropertyGroup Condition=" '$(Configuration)|$(Platform)' == 'Debug32|AnyCPU' ">
    <StartArguments>
    </StartArguments>
    <StartAction>Program</StartAction>
    <StartProgram>C:\Program Files (x86)\Rhinoceros 5\System\Rhino4.exe</StartProgram>
    <Prefer32Bit>false</Prefer32Bit>
  </PropertyGroup>
  <PropertyGroup>
    <FallbackCulture>en-US</FallbackCulture>
  </PropertyGroup>
  <PropertyGroup Condition="'$(Configuration)|$(Platform)' == 'Debug64|AnyCPU'">
    <StartProgram>C:\Program Files\Rhinoceros 5 (64-bit)\System\Rhino.exe</StartProgram>
    <StartArguments>
    </StartArguments>
    <StartAction>Program</StartAction>
    <Prefer32Bit>false</Prefer32Bit>
    <DocumentationFile>bin\RobotComponents.ABB.xml</DocumentationFile>
  </PropertyGroup>
  <Import Project="..\packages\RhinoCommon.6.0.18016.23451\build\net45\RhinoCommon.targets" Condition="Exists('..\packages\RhinoCommon.6.0.18016.23451\build\net45\RhinoCommon.targets')" />
  <Target Name="EnsureNuGetPackageBuildImports" BeforeTargets="PrepareForBuild">
    <PropertyGroup>
      <ErrorText>This project references NuGet package(s) that are missing on this computer. Use NuGet Package Restore to download them.  For more information, see http://go.microsoft.com/fwlink/?LinkID=322105. The missing file is {0}.</ErrorText>
    </PropertyGroup>
    <Error Condition="!Exists('..\packages\RhinoCommon.6.0.18016.23451\build\net45\RhinoCommon.targets')" Text="$([System.String]::Format('$(ErrorText)', '..\packages\RhinoCommon.6.0.18016.23451\build\net45\RhinoCommon.targets'))" />
  </Target>
</Project><|MERGE_RESOLUTION|>--- conflicted
+++ resolved
@@ -137,16 +137,12 @@
       <Name>RobotComponents</Name>
     </ProjectReference>
   </ItemGroup>
-<<<<<<< HEAD
   <ItemGroup>
     <Folder Include="Actions\Generators\" />
   </ItemGroup>
   <ItemGroup>
     <None Include="packages.config" />
   </ItemGroup>
-=======
-  <ItemGroup />
->>>>>>> efc19a11
   <Import Project="$(MSBuildToolsPath)\Microsoft.CSharp.targets" />
   <!-- To modify your build process, add your task inside one of the targets below and uncomment it. 
        Other similar extension points exist, see Microsoft.Common.targets.
