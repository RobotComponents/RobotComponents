﻿<Project Sdk="Microsoft.NET.Sdk">

  <PropertyGroup>
    <TargetFramework>net48</TargetFramework>
    <RootNamespace>RobotComponents.ABB.Gh2</RootNamespace>
    <AssemblyName>RobotComponents.ABB.Gh2</AssemblyName>
    <OutputType>Library</OutputType>
    <GenerateAssemblyInfo>false</GenerateAssemblyInfo>
    <DisableFastUpToDateCheck>true</DisableFastUpToDateCheck>
    <IncludeSymbols>False</IncludeSymbols>
    <PackageLicenseFile>LICENSE</PackageLicenseFile>
  </PropertyGroup>

  <ItemGroup>
<<<<<<< HEAD
    <None Include="..\..\RobotComponents\LICENSE">
      <Pack>True</Pack>
      <PackagePath>\</PackagePath>
    </None>
=======
    <Reference Include="Ed.Eto, Version=1.0.0.0, Culture=neutral, PublicKeyToken=552281e97c755530, processorArchitecture=MSIL">
      <HintPath>..\packages\RhinoCommon.8.0.23304.9001\lib\net48\Ed.Eto.dll</HintPath>
    </Reference>
    <Reference Include="Eto, Version=2.7.0.0, Culture=neutral, PublicKeyToken=552281e97c755530, processorArchitecture=MSIL">
      <HintPath>..\packages\RhinoCommon.8.0.23304.9001\lib\net48\Eto.dll</HintPath>
    </Reference>
    <Reference Include="Grasshopper2">
      <HintPath>..\DLLs\Grasshopper2.dll</HintPath>
      <Private>False</Private>
    </Reference>
    <Reference Include="GrasshopperIO">
      <HintPath>..\DLLs\GrasshopperIO.dll</HintPath>
      <Private>False</Private>
    </Reference>
    <Reference Include="Rhino.UI, Version=8.0.23304.9001, Culture=neutral, PublicKeyToken=552281e97c755530, processorArchitecture=MSIL">
      <HintPath>..\packages\RhinoCommon.8.0.23304.9001\lib\net48\Rhino.UI.dll</HintPath>
    </Reference>
    <Reference Include="RhinoCommon, Version=8.0.23304.9001, Culture=neutral, PublicKeyToken=552281e97c755530, processorArchitecture=MSIL">
      <HintPath>..\packages\RhinoCommon.8.0.23304.9001\lib\net48\RhinoCommon.dll</HintPath>
    </Reference>
    <Reference Include="System" />
    <Reference Include="System.Core" />
    <Reference Include="System.Data" />
    <Reference Include="System.Xml" />
    <Reference Include="System.Xml.Linq" />
    <Reference Include="System.Drawing" />
    <Reference Include="System.Windows.Forms" />
>>>>>>> 3bac6f1f
  </ItemGroup>
  
  <ItemGroup>
    <PackageReference Include="RhinoCommon" Version="7.0.20314.3001" />
  </ItemGroup>

  <ItemGroup>
    <ProjectReference Include="..\RobotComponents\RobotComponents.csproj" />
    <ProjectReference Include="..\RobotComponents.ABB\RobotComponents.ABB.csproj" />
    <ProjectReference Include="..\RobotComponents.ABB.Presets\RobotComponents.ABB.Presets.csproj" />
    <ProjectReference Include="..\RobotComponents.ABB.Controllers.\RobotComponents.ABB.Controllers.csproj" />
  </ItemGroup>

  <ItemGroup>
    <Reference Include="Grasshopper2">
      <HintPath>..\DLLs\Grasshopper2.dll</HintPath>
    </Reference>
    <Reference Include="GrasshopperIO">
      <HintPath>..\DLLs\GrasshopperIO.dll</HintPath>
    </Reference>
  </ItemGroup>
<<<<<<< HEAD

=======
  <Import Project="$(MSBuildToolsPath)\Microsoft.CSharp.targets" />
  <!-- To modify your build process, add your task inside one of the targets below and uncomment it. 
       Other similar extension points exist, see Microsoft.Common.targets.
  <Target Name="BeforeBuild">
  </Target>
  <Target Name="AfterBuild">
  </Target>
  -->
  <PropertyGroup>
    <PostBuildEvent>Copy "$(TargetPath)" "$(TargetDir)$(ProjectName).rhp"
Erase "$(TargetPath)"</PostBuildEvent>
  </PropertyGroup>
  <PropertyGroup>
    <FallbackCulture>en-US</FallbackCulture>
  </PropertyGroup>
  <PropertyGroup Condition="'$(Configuration)|$(Platform)' == 'Debug|AnyCPU'">
    <StartProgram>C:\Program Files\Rhino 6\System\Rhino.exe</StartProgram>
    <StartArguments>
    </StartArguments>
    <StartAction>Program</StartAction>
  </PropertyGroup>
  <Import Project="..\packages\RhinoCommon.8.0.23304.9001\build\net48\RhinoCommon.targets" Condition="Exists('..\packages\RhinoCommon.8.0.23304.9001\build\net48\RhinoCommon.targets')" />
  <Target Name="EnsureNuGetPackageBuildImports" BeforeTargets="PrepareForBuild">
    <PropertyGroup>
      <ErrorText>This project references NuGet package(s) that are missing on this computer. Use NuGet Package Restore to download them.  For more information, see http://go.microsoft.com/fwlink/?LinkID=322105. The missing file is {0}.</ErrorText>
    </PropertyGroup>
    <Error Condition="!Exists('..\packages\RhinoCommon.8.0.23304.9001\build\net48\RhinoCommon.targets')" Text="$([System.String]::Format('$(ErrorText)', '..\packages\RhinoCommon.8.0.23304.9001\build\net48\RhinoCommon.targets'))" />
  </Target>
>>>>>>> 3bac6f1f
</Project><|MERGE_RESOLUTION|>--- conflicted
+++ resolved
@@ -1,4 +1,4 @@
-﻿<Project Sdk="Microsoft.NET.Sdk">
+<Project Sdk="Microsoft.NET.Sdk">
 
   <PropertyGroup>
     <TargetFramework>net48</TargetFramework>
@@ -12,40 +12,10 @@
   </PropertyGroup>
 
   <ItemGroup>
-<<<<<<< HEAD
     <None Include="..\..\RobotComponents\LICENSE">
       <Pack>True</Pack>
       <PackagePath>\</PackagePath>
     </None>
-=======
-    <Reference Include="Ed.Eto, Version=1.0.0.0, Culture=neutral, PublicKeyToken=552281e97c755530, processorArchitecture=MSIL">
-      <HintPath>..\packages\RhinoCommon.8.0.23304.9001\lib\net48\Ed.Eto.dll</HintPath>
-    </Reference>
-    <Reference Include="Eto, Version=2.7.0.0, Culture=neutral, PublicKeyToken=552281e97c755530, processorArchitecture=MSIL">
-      <HintPath>..\packages\RhinoCommon.8.0.23304.9001\lib\net48\Eto.dll</HintPath>
-    </Reference>
-    <Reference Include="Grasshopper2">
-      <HintPath>..\DLLs\Grasshopper2.dll</HintPath>
-      <Private>False</Private>
-    </Reference>
-    <Reference Include="GrasshopperIO">
-      <HintPath>..\DLLs\GrasshopperIO.dll</HintPath>
-      <Private>False</Private>
-    </Reference>
-    <Reference Include="Rhino.UI, Version=8.0.23304.9001, Culture=neutral, PublicKeyToken=552281e97c755530, processorArchitecture=MSIL">
-      <HintPath>..\packages\RhinoCommon.8.0.23304.9001\lib\net48\Rhino.UI.dll</HintPath>
-    </Reference>
-    <Reference Include="RhinoCommon, Version=8.0.23304.9001, Culture=neutral, PublicKeyToken=552281e97c755530, processorArchitecture=MSIL">
-      <HintPath>..\packages\RhinoCommon.8.0.23304.9001\lib\net48\RhinoCommon.dll</HintPath>
-    </Reference>
-    <Reference Include="System" />
-    <Reference Include="System.Core" />
-    <Reference Include="System.Data" />
-    <Reference Include="System.Xml" />
-    <Reference Include="System.Xml.Linq" />
-    <Reference Include="System.Drawing" />
-    <Reference Include="System.Windows.Forms" />
->>>>>>> 3bac6f1f
   </ItemGroup>
   
   <ItemGroup>
@@ -67,36 +37,5 @@
       <HintPath>..\DLLs\GrasshopperIO.dll</HintPath>
     </Reference>
   </ItemGroup>
-<<<<<<< HEAD
 
-=======
-  <Import Project="$(MSBuildToolsPath)\Microsoft.CSharp.targets" />
-  <!-- To modify your build process, add your task inside one of the targets below and uncomment it. 
-       Other similar extension points exist, see Microsoft.Common.targets.
-  <Target Name="BeforeBuild">
-  </Target>
-  <Target Name="AfterBuild">
-  </Target>
-  -->
-  <PropertyGroup>
-    <PostBuildEvent>Copy "$(TargetPath)" "$(TargetDir)$(ProjectName).rhp"
-Erase "$(TargetPath)"</PostBuildEvent>
-  </PropertyGroup>
-  <PropertyGroup>
-    <FallbackCulture>en-US</FallbackCulture>
-  </PropertyGroup>
-  <PropertyGroup Condition="'$(Configuration)|$(Platform)' == 'Debug|AnyCPU'">
-    <StartProgram>C:\Program Files\Rhino 6\System\Rhino.exe</StartProgram>
-    <StartArguments>
-    </StartArguments>
-    <StartAction>Program</StartAction>
-  </PropertyGroup>
-  <Import Project="..\packages\RhinoCommon.8.0.23304.9001\build\net48\RhinoCommon.targets" Condition="Exists('..\packages\RhinoCommon.8.0.23304.9001\build\net48\RhinoCommon.targets')" />
-  <Target Name="EnsureNuGetPackageBuildImports" BeforeTargets="PrepareForBuild">
-    <PropertyGroup>
-      <ErrorText>This project references NuGet package(s) that are missing on this computer. Use NuGet Package Restore to download them.  For more information, see http://go.microsoft.com/fwlink/?LinkID=322105. The missing file is {0}.</ErrorText>
-    </PropertyGroup>
-    <Error Condition="!Exists('..\packages\RhinoCommon.8.0.23304.9001\build\net48\RhinoCommon.targets')" Text="$([System.String]::Format('$(ErrorText)', '..\packages\RhinoCommon.8.0.23304.9001\build\net48\RhinoCommon.targets'))" />
-  </Target>
->>>>>>> 3bac6f1f
 </Project>