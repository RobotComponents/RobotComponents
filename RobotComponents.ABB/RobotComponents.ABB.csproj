﻿<Project Sdk="Microsoft.NET.Sdk">

  <PropertyGroup>
    <TargetFramework>net48</TargetFramework>
    <RootNamespace>RobotComponents.ABB</RootNamespace>
    <AssemblyName>RobotComponents.ABB</AssemblyName>
    <OutputType>Library</OutputType>
    <DocumentationFile>bin\RobotComponents.ABB.xml</DocumentationFile>
    <GenerateAssemblyInfo>false</GenerateAssemblyInfo>
    <DisableFastUpToDateCheck>true</DisableFastUpToDateCheck>
    <IncludeSymbols>False</IncludeSymbols>
    <PackageLicenseFile>LICENSE</PackageLicenseFile>
  </PropertyGroup>

  <ItemGroup>
<<<<<<< HEAD
    <None Include="..\..\RobotComponents\LICENSE">
      <Pack>True</Pack>
      <PackagePath>\</PackagePath>
    </None>
=======
    <Reference Include="Ed.Eto, Version=1.0.0.0, Culture=neutral, PublicKeyToken=552281e97c755530, processorArchitecture=MSIL">
      <HintPath>..\packages\RhinoCommon.8.0.23304.9001\lib\net48\Ed.Eto.dll</HintPath>
    </Reference>
    <Reference Include="Eto, Version=2.7.0.0, Culture=neutral, PublicKeyToken=552281e97c755530, processorArchitecture=MSIL">
      <HintPath>..\packages\RhinoCommon.8.0.23304.9001\lib\net48\Eto.dll</HintPath>
    </Reference>
    <Reference Include="Rhino.UI, Version=8.0.23304.9001, Culture=neutral, PublicKeyToken=552281e97c755530, processorArchitecture=MSIL">
      <HintPath>..\packages\RhinoCommon.8.0.23304.9001\lib\net48\Rhino.UI.dll</HintPath>
    </Reference>
    <Reference Include="RhinoCommon, Version=8.0.23304.9001, Culture=neutral, PublicKeyToken=552281e97c755530, processorArchitecture=MSIL">
      <HintPath>..\packages\RhinoCommon.8.0.23304.9001\lib\net48\RhinoCommon.dll</HintPath>
    </Reference>
    <Reference Include="System" />
    <Reference Include="System.Core" />
    <Reference Include="System.Drawing" />
    <Reference Include="System.Windows.Forms" />
    <Reference Include="System.Xml" />
  </ItemGroup>
  <ItemGroup>
    <Compile Include="Actions\ActionGroup.cs" />
    <Compile Include="Actions\Declarations\ConfigurationData.cs" />
    <Compile Include="Actions\Instructions\AccelerationSet.cs" />
    <Compile Include="Actions\Instructions\PathAccelerationLimitation.cs" />
    <Compile Include="Actions\Instructions\PulseDigitalOutput.cs" />
    <Compile Include="Actions\Instructions\SetAnalogOutput.cs" />
    <Compile Include="Actions\Instructions\CirclePathMode.cs" />
    <Compile Include="Actions\Instructions\VelocitySet.cs" />
    <Compile Include="Actions\Instructions\ISyncident.cs" />
    <Compile Include="Actions\Instructions\SyncMoveOff.cs" />
    <Compile Include="Actions\Instructions\SyncMoveOn.cs" />
    <Compile Include="Actions\Instructions\WaitAI.cs" />
    <Compile Include="Actions\Instructions\WaitSyncTask.cs" />
    <Compile Include="Actions\Declarations\TaskList.cs" />
    <Compile Include="Actions\Instructions\LinearConfigurationControl.cs" />
    <Compile Include="Actions\Instructions\JointConfigurationControl.cs" />
    <Compile Include="Actions\Instructions\IInstruction.cs" />
    <Compile Include="Actions\Declarations\IDeclaration.cs" />
    <Compile Include="Actions\Dynamic\IDynamic.cs" />
    <Compile Include="Actions\Declarations\ITarget.cs" />
    <Compile Include="Actions\Declarations\JointTarget.cs" />
    <Compile Include="Actions\Declarations\RobotJointPosition.cs" />
    <Compile Include="Actions\Declarations\IJointPosition.cs" />
    <Compile Include="Actions\Declarations\ExternalJointPosition.cs" />
    <Compile Include="Actions\Declarations\ZoneData.cs" />
    <Compile Include="Definitions\LoadData.cs" />
    <Compile Include="Definitions\IExternalAxis.cs" />
    <Compile Include="Actions\IAction.cs" />
    <Compile Include="Actions\Dynamic\CodeLine.cs" />
    <Compile Include="Actions\Dynamic\Comment.cs" />
    <Compile Include="Actions\Instructions\Movement.cs" />
    <Compile Include="Actions\RAPIDGenerator.cs" />
    <Compile Include="Definitions\IMechanicalUnit.cs" />
    <Compile Include="Definitions\RobotTool.cs" />
    <Compile Include="Kinematics\InverseKinematics.cs" />
    <Compile Include="Properties\Resources.Designer.cs">
      <AutoGen>True</AutoGen>
      <DesignTime>True</DesignTime>
      <DependentUpon>Resources.resx</DependentUpon>
    </Compile>
    <Compile Include="Utils\RobotToolCalibration.cs" />
    <Compile Include="Definitions\WorkObject.cs" />
    <Compile Include="Definitions\ExternalLinearAxis.cs" />
    <Compile Include="Definitions\ExternalRotationalAxis.cs" />
    <Compile Include="Actions\Declarations\SpeedData.cs" />
    <Compile Include="Actions\Instructions\WaitDI.cs" />
    <Compile Include="Actions\Instructions\SetDigitalOutput.cs" />
    <Compile Include="Kinematics\ForwardKinematics.cs" />
    <Compile Include="Kinematics\PathGenerator.cs" />
    <Compile Include="Properties\AssemblyInfo.cs" />
    <Compile Include="Definitions\Robot.cs" />
    <Compile Include="Actions\Declarations\RobotTarget.cs" />
    <Compile Include="Actions\Instructions\WaitTime.cs" />
    <Compile Include="Actions\Instructions\OverrideRobotTool.cs" />
    <Compile Include="Enumerations\Enumerations.cs" />
    <Compile Include="Utils\HelperMethods.cs" />
>>>>>>> 3bac6f1f
  </ItemGroup>
  
  <ItemGroup>
    <PackageReference Include="RhinoCommon" Version="7.0.20314.3001" />
  </ItemGroup>

  <ItemGroup>
    <ProjectReference Include="..\RobotComponents\RobotComponents.csproj" />
  </ItemGroup>
<<<<<<< HEAD

=======
  <ItemGroup>
    <None Include="packages.config" />
  </ItemGroup>
  <Import Project="$(MSBuildToolsPath)\Microsoft.CSharp.targets" />
  <!-- To modify your build process, add your task inside one of the targets below and uncomment it. 
       Other similar extension points exist, see Microsoft.Common.targets.
  <Target Name="BeforeBuild">
  </Target>
  <Target Name="AfterBuild">
  </Target>
  -->
  <PropertyGroup>
    <PostBuildEvent>
    </PostBuildEvent>
  </PropertyGroup>
  <PropertyGroup Condition=" '$(Configuration)|$(Platform)' == 'Debug32|AnyCPU' ">
    <StartArguments>
    </StartArguments>
    <StartAction>Program</StartAction>
    <StartProgram>C:\Program Files (x86)\Rhinoceros 5\System\Rhino4.exe</StartProgram>
    <Prefer32Bit>false</Prefer32Bit>
  </PropertyGroup>
  <PropertyGroup>
    <FallbackCulture>en-US</FallbackCulture>
  </PropertyGroup>
  <PropertyGroup Condition="'$(Configuration)|$(Platform)' == 'Debug64|AnyCPU'">
    <StartProgram>C:\Program Files\Rhinoceros 5 (64-bit)\System\Rhino.exe</StartProgram>
    <StartArguments>
    </StartArguments>
    <StartAction>Program</StartAction>
    <Prefer32Bit>false</Prefer32Bit>
    <DocumentationFile>bin\RobotComponents.ABB.xml</DocumentationFile>
  </PropertyGroup>
  <Import Project="..\packages\RhinoCommon.8.0.23304.9001\build\net48\RhinoCommon.targets" Condition="Exists('..\packages\RhinoCommon.8.0.23304.9001\build\net48\RhinoCommon.targets')" />
  <Target Name="EnsureNuGetPackageBuildImports" BeforeTargets="PrepareForBuild">
    <PropertyGroup>
      <ErrorText>This project references NuGet package(s) that are missing on this computer. Use NuGet Package Restore to download them.  For more information, see http://go.microsoft.com/fwlink/?LinkID=322105. The missing file is {0}.</ErrorText>
    </PropertyGroup>
    <Error Condition="!Exists('..\packages\RhinoCommon.8.0.23304.9001\build\net48\RhinoCommon.targets')" Text="$([System.String]::Format('$(ErrorText)', '..\packages\RhinoCommon.8.0.23304.9001\build\net48\RhinoCommon.targets'))" />
  </Target>
>>>>>>> 3bac6f1f
</Project><|MERGE_RESOLUTION|>--- conflicted
+++ resolved
@@ -1,4 +1,4 @@
-﻿<Project Sdk="Microsoft.NET.Sdk">
+<Project Sdk="Microsoft.NET.Sdk">
 
   <PropertyGroup>
     <TargetFramework>net48</TargetFramework>
@@ -13,88 +13,10 @@
   </PropertyGroup>
 
   <ItemGroup>
-<<<<<<< HEAD
     <None Include="..\..\RobotComponents\LICENSE">
       <Pack>True</Pack>
       <PackagePath>\</PackagePath>
     </None>
-=======
-    <Reference Include="Ed.Eto, Version=1.0.0.0, Culture=neutral, PublicKeyToken=552281e97c755530, processorArchitecture=MSIL">
-      <HintPath>..\packages\RhinoCommon.8.0.23304.9001\lib\net48\Ed.Eto.dll</HintPath>
-    </Reference>
-    <Reference Include="Eto, Version=2.7.0.0, Culture=neutral, PublicKeyToken=552281e97c755530, processorArchitecture=MSIL">
-      <HintPath>..\packages\RhinoCommon.8.0.23304.9001\lib\net48\Eto.dll</HintPath>
-    </Reference>
-    <Reference Include="Rhino.UI, Version=8.0.23304.9001, Culture=neutral, PublicKeyToken=552281e97c755530, processorArchitecture=MSIL">
-      <HintPath>..\packages\RhinoCommon.8.0.23304.9001\lib\net48\Rhino.UI.dll</HintPath>
-    </Reference>
-    <Reference Include="RhinoCommon, Version=8.0.23304.9001, Culture=neutral, PublicKeyToken=552281e97c755530, processorArchitecture=MSIL">
-      <HintPath>..\packages\RhinoCommon.8.0.23304.9001\lib\net48\RhinoCommon.dll</HintPath>
-    </Reference>
-    <Reference Include="System" />
-    <Reference Include="System.Core" />
-    <Reference Include="System.Drawing" />
-    <Reference Include="System.Windows.Forms" />
-    <Reference Include="System.Xml" />
-  </ItemGroup>
-  <ItemGroup>
-    <Compile Include="Actions\ActionGroup.cs" />
-    <Compile Include="Actions\Declarations\ConfigurationData.cs" />
-    <Compile Include="Actions\Instructions\AccelerationSet.cs" />
-    <Compile Include="Actions\Instructions\PathAccelerationLimitation.cs" />
-    <Compile Include="Actions\Instructions\PulseDigitalOutput.cs" />
-    <Compile Include="Actions\Instructions\SetAnalogOutput.cs" />
-    <Compile Include="Actions\Instructions\CirclePathMode.cs" />
-    <Compile Include="Actions\Instructions\VelocitySet.cs" />
-    <Compile Include="Actions\Instructions\ISyncident.cs" />
-    <Compile Include="Actions\Instructions\SyncMoveOff.cs" />
-    <Compile Include="Actions\Instructions\SyncMoveOn.cs" />
-    <Compile Include="Actions\Instructions\WaitAI.cs" />
-    <Compile Include="Actions\Instructions\WaitSyncTask.cs" />
-    <Compile Include="Actions\Declarations\TaskList.cs" />
-    <Compile Include="Actions\Instructions\LinearConfigurationControl.cs" />
-    <Compile Include="Actions\Instructions\JointConfigurationControl.cs" />
-    <Compile Include="Actions\Instructions\IInstruction.cs" />
-    <Compile Include="Actions\Declarations\IDeclaration.cs" />
-    <Compile Include="Actions\Dynamic\IDynamic.cs" />
-    <Compile Include="Actions\Declarations\ITarget.cs" />
-    <Compile Include="Actions\Declarations\JointTarget.cs" />
-    <Compile Include="Actions\Declarations\RobotJointPosition.cs" />
-    <Compile Include="Actions\Declarations\IJointPosition.cs" />
-    <Compile Include="Actions\Declarations\ExternalJointPosition.cs" />
-    <Compile Include="Actions\Declarations\ZoneData.cs" />
-    <Compile Include="Definitions\LoadData.cs" />
-    <Compile Include="Definitions\IExternalAxis.cs" />
-    <Compile Include="Actions\IAction.cs" />
-    <Compile Include="Actions\Dynamic\CodeLine.cs" />
-    <Compile Include="Actions\Dynamic\Comment.cs" />
-    <Compile Include="Actions\Instructions\Movement.cs" />
-    <Compile Include="Actions\RAPIDGenerator.cs" />
-    <Compile Include="Definitions\IMechanicalUnit.cs" />
-    <Compile Include="Definitions\RobotTool.cs" />
-    <Compile Include="Kinematics\InverseKinematics.cs" />
-    <Compile Include="Properties\Resources.Designer.cs">
-      <AutoGen>True</AutoGen>
-      <DesignTime>True</DesignTime>
-      <DependentUpon>Resources.resx</DependentUpon>
-    </Compile>
-    <Compile Include="Utils\RobotToolCalibration.cs" />
-    <Compile Include="Definitions\WorkObject.cs" />
-    <Compile Include="Definitions\ExternalLinearAxis.cs" />
-    <Compile Include="Definitions\ExternalRotationalAxis.cs" />
-    <Compile Include="Actions\Declarations\SpeedData.cs" />
-    <Compile Include="Actions\Instructions\WaitDI.cs" />
-    <Compile Include="Actions\Instructions\SetDigitalOutput.cs" />
-    <Compile Include="Kinematics\ForwardKinematics.cs" />
-    <Compile Include="Kinematics\PathGenerator.cs" />
-    <Compile Include="Properties\AssemblyInfo.cs" />
-    <Compile Include="Definitions\Robot.cs" />
-    <Compile Include="Actions\Declarations\RobotTarget.cs" />
-    <Compile Include="Actions\Instructions\WaitTime.cs" />
-    <Compile Include="Actions\Instructions\OverrideRobotTool.cs" />
-    <Compile Include="Enumerations\Enumerations.cs" />
-    <Compile Include="Utils\HelperMethods.cs" />
->>>>>>> 3bac6f1f
   </ItemGroup>
   
   <ItemGroup>
@@ -104,48 +26,5 @@
   <ItemGroup>
     <ProjectReference Include="..\RobotComponents\RobotComponents.csproj" />
   </ItemGroup>
-<<<<<<< HEAD
 
-=======
-  <ItemGroup>
-    <None Include="packages.config" />
-  </ItemGroup>
-  <Import Project="$(MSBuildToolsPath)\Microsoft.CSharp.targets" />
-  <!-- To modify your build process, add your task inside one of the targets below and uncomment it. 
-       Other similar extension points exist, see Microsoft.Common.targets.
-  <Target Name="BeforeBuild">
-  </Target>
-  <Target Name="AfterBuild">
-  </Target>
-  -->
-  <PropertyGroup>
-    <PostBuildEvent>
-    </PostBuildEvent>
-  </PropertyGroup>
-  <PropertyGroup Condition=" '$(Configuration)|$(Platform)' == 'Debug32|AnyCPU' ">
-    <StartArguments>
-    </StartArguments>
-    <StartAction>Program</StartAction>
-    <StartProgram>C:\Program Files (x86)\Rhinoceros 5\System\Rhino4.exe</StartProgram>
-    <Prefer32Bit>false</Prefer32Bit>
-  </PropertyGroup>
-  <PropertyGroup>
-    <FallbackCulture>en-US</FallbackCulture>
-  </PropertyGroup>
-  <PropertyGroup Condition="'$(Configuration)|$(Platform)' == 'Debug64|AnyCPU'">
-    <StartProgram>C:\Program Files\Rhinoceros 5 (64-bit)\System\Rhino.exe</StartProgram>
-    <StartArguments>
-    </StartArguments>
-    <StartAction>Program</StartAction>
-    <Prefer32Bit>false</Prefer32Bit>
-    <DocumentationFile>bin\RobotComponents.ABB.xml</DocumentationFile>
-  </PropertyGroup>
-  <Import Project="..\packages\RhinoCommon.8.0.23304.9001\build\net48\RhinoCommon.targets" Condition="Exists('..\packages\RhinoCommon.8.0.23304.9001\build\net48\RhinoCommon.targets')" />
-  <Target Name="EnsureNuGetPackageBuildImports" BeforeTargets="PrepareForBuild">
-    <PropertyGroup>
-      <ErrorText>This project references NuGet package(s) that are missing on this computer. Use NuGet Package Restore to download them.  For more information, see http://go.microsoft.com/fwlink/?LinkID=322105. The missing file is {0}.</ErrorText>
-    </PropertyGroup>
-    <Error Condition="!Exists('..\packages\RhinoCommon.8.0.23304.9001\build\net48\RhinoCommon.targets')" Text="$([System.String]::Format('$(ErrorText)', '..\packages\RhinoCommon.8.0.23304.9001\build\net48\RhinoCommon.targets'))" />
-  </Target>
->>>>>>> 3bac6f1f
 </Project>