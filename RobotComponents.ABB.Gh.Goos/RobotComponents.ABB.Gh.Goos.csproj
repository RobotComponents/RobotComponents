--- conflicted
+++ resolved
@@ -1,4 +1,4 @@
-﻿<Project Sdk="Microsoft.NET.Sdk">
+<Project Sdk="Microsoft.NET.Sdk">
 
   <PropertyGroup>
     <TargetFramework>net48</TargetFramework>
@@ -12,85 +12,10 @@
   </PropertyGroup>
 
   <ItemGroup>
-<<<<<<< HEAD
     <None Include="..\..\RobotComponents\LICENSE">
       <Pack>True</Pack>
       <PackagePath>\</PackagePath>
     </None>
-=======
-    <Reference Include="Ed.Eto, Version=1.0.0.0, Culture=neutral, PublicKeyToken=552281e97c755530, processorArchitecture=MSIL">
-      <HintPath>..\packages\RhinoCommon.8.0.23304.9001\lib\net48\Ed.Eto.dll</HintPath>
-    </Reference>
-    <Reference Include="Eto, Version=2.7.0.0, Culture=neutral, PublicKeyToken=552281e97c755530, processorArchitecture=MSIL">
-      <HintPath>..\packages\RhinoCommon.8.0.23304.9001\lib\net48\Eto.dll</HintPath>
-    </Reference>
-    <Reference Include="GH_IO, Version=8.0.23304.9001, Culture=neutral, PublicKeyToken=6a29997d2e6b4f97, processorArchitecture=MSIL">
-      <HintPath>..\packages\Grasshopper.8.0.23304.9001\lib\net48\GH_IO.dll</HintPath>
-    </Reference>
-    <Reference Include="Grasshopper, Version=8.0.23304.9001, Culture=neutral, PublicKeyToken=dda4f5ec2cd80803, processorArchitecture=MSIL">
-      <HintPath>..\packages\Grasshopper.8.0.23304.9001\lib\net48\Grasshopper.dll</HintPath>
-    </Reference>
-    <Reference Include="Rhino.UI, Version=8.0.23304.9001, Culture=neutral, PublicKeyToken=552281e97c755530, processorArchitecture=MSIL">
-      <HintPath>..\packages\RhinoCommon.8.0.23304.9001\lib\net48\Rhino.UI.dll</HintPath>
-    </Reference>
-    <Reference Include="RhinoCommon, Version=8.0.23304.9001, Culture=neutral, PublicKeyToken=552281e97c755530, processorArchitecture=MSIL">
-      <HintPath>..\packages\RhinoCommon.8.0.23304.9001\lib\net48\RhinoCommon.dll</HintPath>
-    </Reference>
-    <Reference Include="System" />
-    <Reference Include="System.Core" />
-    <Reference Include="System.Data" />
-    <Reference Include="System.Xml" />
-    <Reference Include="System.Xml.Linq" />
-    <Reference Include="System.Drawing" />
-    <Reference Include="System.Windows.Forms" />
-  </ItemGroup>
-  <ItemGroup>
-    <Compile Include="Actions\Declarations\GH_ConfigurationData.cs" />
-    <Compile Include="Actions\GH_Action.cs" />
-    <Compile Include="Actions\GH_Syncident.cs" />
-    <Compile Include="Actions\Instructions\GH_AccelerationSet.cs" />
-    <Compile Include="Actions\Instructions\GH_CirclePathMode.cs" />
-    <Compile Include="Actions\Instructions\GH_PathAccelerationLimitation.cs" />
-    <Compile Include="Actions\Instructions\GH_PulseDigitalOutput.cs" />
-    <Compile Include="Actions\Instructions\GH_SyncMoveOn.cs" />
-    <Compile Include="Actions\Instructions\GH_SyncMoveOff.cs" />
-    <Compile Include="Actions\Instructions\GH_VelocitySet.cs" />
-    <Compile Include="Actions\Instructions\GH_WaitAI.cs" />
-    <Compile Include="Actions\Instructions\GH_WaitSyncTask.cs" />
-    <Compile Include="Actions\Declarations\GH_TaskList.cs" />
-    <Compile Include="Actions\Instructions\GH_LinearConfigurationControl.cs" />
-    <Compile Include="Actions\Instructions\GH_JointConfigurationControl.cs" />
-    <Compile Include="Actions\Instructions\GH_Instruction.cs" />
-    <Compile Include="Actions\Dynamic\GH_Dynamic.cs" />
-    <Compile Include="Actions\Declarations\GH_Declaration.cs" />
-    <Compile Include="Actions\Instructions\GH_SetAnalogOutput.cs" />
-    <Compile Include="Actions\Declarations\GH_ExternalJointPosition.cs" />
-    <Compile Include="Actions\Declarations\GH_JointTarget.cs" />
-    <Compile Include="Actions\Declarations\GH_RobotJointPosition.cs" />
-    <Compile Include="Controllers\GH_Controller.cs" />
-    <Compile Include="Controllers\GH_Signal.cs" />
-    <Compile Include="Definitions\GH_MechanicalUnit.cs" />
-    <Compile Include="Actions\Dynamic\GH_CodeLine.cs" />
-    <Compile Include="Actions\Dynamic\GH_Comment.cs" />
-    <Compile Include="Actions\Instructions\GH_SetDigitalOutput.cs" />
-    <Compile Include="Actions\Declarations\GH_RobotTarget.cs" />
-    <Compile Include="Actions\Declarations\GH_ZoneData.cs" />
-    <Compile Include="Actions\Instructions\GH_WaitDI.cs" />
-    <Compile Include="Actions\GH_ActionGroup.cs" />
-    <Compile Include="Definitions\GH_ExternalAxis.cs" />
-    <Compile Include="Definitions\GH_ExternalLinearAxis.cs" />
-    <Compile Include="Definitions\GH_ExternalRotationalAxis.cs" />
-    <Compile Include="Actions\Instructions\GH_Movement.cs" />
-    <Compile Include="Actions\Instructions\GH_OverrideRobotTool.cs" />
-    <Compile Include="Definitions\GH_LoadData.cs" />
-    <Compile Include="Properties\AssemblyInfo.cs" />
-    <Compile Include="Definitions\GH_Robot.cs" />
-    <Compile Include="Definitions\GH_RobotTool.cs" />
-    <Compile Include="Actions\Declarations\GH_SpeedData.cs" />
-    <Compile Include="Actions\Declarations\GH_Target.cs" />
-    <Compile Include="Actions\Instructions\GH_WaitTime.cs" />
-    <Compile Include="Definitions\GH_WorkObject.cs" />
->>>>>>> 3bac6f1f
   </ItemGroup>
   
   <ItemGroup>
@@ -103,39 +28,5 @@
     <ProjectReference Include="..\RobotComponents.ABB\RobotComponents.ABB.csproj" />
     <ProjectReference Include="..\RobotComponents.ABB.Controllers.\RobotComponents.ABB.Controllers.csproj" />
   </ItemGroup>
-<<<<<<< HEAD
 
-=======
-  <Import Project="$(MSBuildToolsPath)\Microsoft.CSharp.targets" />
-  <!-- To modify your build process, add your task inside one of the targets below and uncomment it. 
-       Other similar extension points exist, see Microsoft.Common.targets.
-  <Target Name="BeforeBuild">
-  </Target>
-  <Target Name="AfterBuild">
-  </Target>
-  -->
-  <PropertyGroup>
-    <PostBuildEvent>
-    </PostBuildEvent>
-  </PropertyGroup>
-  <PropertyGroup>
-    <FallbackCulture>en-US</FallbackCulture>
-  </PropertyGroup>
-  <PropertyGroup Condition="'$(Configuration)|$(Platform)' == 'Debug|AnyCPU'">
-    <StartProgram>C:\Program Files\Rhino 6\System\Rhino.exe</StartProgram>
-    <StartArguments>
-    </StartArguments>
-    <StartAction>Program</StartAction>
-    <PlatformTarget>AnyCPU</PlatformTarget>
-  </PropertyGroup>
-  <Import Project="..\packages\RhinoCommon.8.0.23304.9001\build\net48\RhinoCommon.targets" Condition="Exists('..\packages\RhinoCommon.8.0.23304.9001\build\net48\RhinoCommon.targets')" />
-  <Target Name="EnsureNuGetPackageBuildImports" BeforeTargets="PrepareForBuild">
-    <PropertyGroup>
-      <ErrorText>This project references NuGet package(s) that are missing on this computer. Use NuGet Package Restore to download them.  For more information, see http://go.microsoft.com/fwlink/?LinkID=322105. The missing file is {0}.</ErrorText>
-    </PropertyGroup>
-    <Error Condition="!Exists('..\packages\RhinoCommon.8.0.23304.9001\build\net48\RhinoCommon.targets')" Text="$([System.String]::Format('$(ErrorText)', '..\packages\RhinoCommon.8.0.23304.9001\build\net48\RhinoCommon.targets'))" />
-    <Error Condition="!Exists('..\packages\Grasshopper.8.0.23304.9001\build\net48\Grasshopper.targets')" Text="$([System.String]::Format('$(ErrorText)', '..\packages\Grasshopper.8.0.23304.9001\build\net48\Grasshopper.targets'))" />
-  </Target>
-  <Import Project="..\packages\Grasshopper.8.0.23304.9001\build\net48\Grasshopper.targets" Condition="Exists('..\packages\Grasshopper.8.0.23304.9001\build\net48\Grasshopper.targets')" />
->>>>>>> 3bac6f1f
 </Project>