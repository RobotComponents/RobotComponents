<<<<<<< HEAD
﻿// This file is part of Robot Components. Robot Components is licensed 
// under the terms of GNU General Public License version 3.0 (GPL v3.0)
=======
// This file is part of Robot Components. Robot Components is licensed under 
// the terms of GNU Lesser General Public License version 3.0 (LGPL v3.0)
>>>>>>> 18560732
// as published by the Free Software Foundation. For more information and 
// the LICENSE file, see <https://github.com/RobotComponents/RobotComponents>.

// System Libs
using System;
using System.Collections.Generic;
using System.Linq;
// Rhino Libs
using Rhino.Geometry;
// RobotComponents Libs
using RobotComponents.ABB.Actions.Declarations;
using RobotComponents.ABB.Actions.Interfaces;
using RobotComponents.ABB.Actions.Instructions;
using RobotComponents.ABB.Definitions;

namespace RobotComponents.ABB.Kinematics
{
    /// <summary>
    /// Represent the Inverse Kinematics for a 6-axis spherical Robot and its attached external axes.
    /// </summary>
    public class InverseKinematics
    {
        #region fields
        private Robot _robot;
        private RobotTool _robotTool;
        private Movement _movement;
        private Plane _positionPlane; 
        private Plane _globalTargetPlane;
        private Plane _globalEndPlane;
        private Plane _localEndPlane;
        private bool _inLimits = true;
        private bool _elbowSingularity = false;
        private bool _wristSingularity = false;
        private readonly bool[] _elbowSingularities = Enumerable.Repeat(false, 8).ToArray();
        private readonly bool[] _wristSingularities = Enumerable.Repeat(false, 8).ToArray();
        private readonly List<string> _errorText = new List<string>();
        private readonly RobotJointPosition[] _robotJointPositions = new RobotJointPosition[8];
        private RobotJointPosition _robotJointPosition = new RobotJointPosition();
        private ExternalJointPosition _externalJointPosition = new ExternalJointPosition();

        // Constants
        private const double _pi = Math.PI;
        private const double _2pi = 2 * _pi;
        private const double _rad2deg = 180 / _pi;

        // OPW kinematics solver fields
        private readonly double[] _offsets = new double[6] { 0, 0, -_pi / 2, 0, 0, 0 };
        private readonly int[] _signs = new int[6] { 1, 1, 1, 1, 1, 1 };
        private readonly int[] _order = new int[8] { 0, 4, 1, 5, 2, 6, 3, 7 };
        private readonly double[] _theta1 = new double[8];
        private readonly double[] _theta2 = new double[8];
        private readonly double[] _theta3 = new double[8];
        private readonly double[] _theta4 = new double[8];
        private readonly double[] _theta5 = new double[8];
        private readonly double[] _theta6 = new double[8];
        #endregion

        #region constructors
        /// <summary>
        /// Initializes an empty instance of the Inverse Kinematics class.
        /// </summary>
        public InverseKinematics()
        {
            for (int i = 0; i < 8; i++)
            {
                _robotJointPositions[i] = new RobotJointPosition();
            }
        }

        /// <summary>
        /// Initializes a new instance of the Inverse Kinematics class from a Movement.
        /// </summary>
        /// <param name="movement"> The Movement. </param>
        /// <param name="robot"> The Robot. </param>
        public InverseKinematics(Movement movement, Robot robot)
        {
            _robot = robot;
            _movement = movement;

            for (int i = 0; i < 8; i++)
            {
                _robotJointPositions[i] = new RobotJointPosition();
            }

            Initialize();
        }

        /// <summary>
        /// Initializes a new instance of the Inverse Kinematics class from a Target.
        /// </summary>
        /// <remarks>
        /// The target will be casted to a robot movement with a default work object (wobj0).
        /// </remarks>
        /// <param name="target"> The Target </param>
        /// <param name="robot"> The Robot. </param>
        public InverseKinematics(ITarget target, Robot robot)
        {
            _robot = robot;
            _movement = new Movement(target);

            for (int i = 0; i < 8; i++)
            {
                _robotJointPositions[i] = new RobotJointPosition();
            }

            Initialize();
        }

        /// <summary>
        /// Initializes a new instance of the Inverse Kinematics class by duplicating an existing Inverse Kinematics instance. 
        /// </summary>
        /// <param name="inverseKinematics"> The Inverse Kinematics instance to duplicate. </param>
        public InverseKinematics(InverseKinematics inverseKinematics)
        {
            _robot = inverseKinematics.Robot.Duplicate();
            _movement = inverseKinematics.Movement.Duplicate();

            for (int i = 0; i < 8; i++)
            {
                _robotJointPositions[i] = new RobotJointPosition();
            }

            Initialize();

            _robotJointPosition = inverseKinematics.RobotJointPosition.Duplicate();
            _externalJointPosition = inverseKinematics.ExternalJointPosition.Duplicate();

            _errorText = new List<string>(inverseKinematics.ErrorText);
            _inLimits = inverseKinematics.InLimits;
        }

        /// <summary>
        /// Returns an exact duplicate of this Inverse Kinematics instance.
        /// </summary>
        /// <returns> A deep copy of the Inverse Kinematics instance. </returns>
        public InverseKinematics Duplicate()
        {
            return new InverseKinematics(this);
        }
        #endregion

        #region methods
        /// <summary>
        /// Returns a string that represents the current object.
        /// </summary>
        /// <returns> A string that represents the current object. </returns>
        public override string ToString()
        {
            if (!IsValid)
            {
                return "Invalid Inverse Kinematics";
            }
            else
            {
                return "Inverse Kinematics";
            }
        }

        /// <summary>
        /// Initialize the fields to construct a valid Inverse Kinematics instance. 
        /// </summary>
        private void Initialize()
        {
            _robotTool = _movement.RobotTool.Name == "" ? _robot.Tool : _movement.RobotTool;

            if (_movement.Target is RobotTarget)
            {
                _globalTargetPlane = _movement.GetPosedGlobalTargetPlane();
                GetPositionPlane();
                GetEndPlanes();
            }
        }

        /// <summary>
        /// Reinitialize all the fields to construct a valid Inverse Kinematics object. 
        /// </summary>
        /// <remarks>
        /// This method also resets the solution. The method Calculate() has to be called to obtain a new solution. 
        /// </remarks>
        public void ReInitialize()
        {
            Initialize();
            ClearCurrentSolutions();
        }

        /// <summary>
        /// Calculates the inverse kinematics solution.
        /// </summary>
        public void Calculate()
        {
            ClearCurrentSolutions();
            CalculateRobotJointPosition();
            CalculateExternalJointPosition();
            CheckInternalAxisLimits();
            CheckExternalAxisLimits();
        }

        /// <summary>
        /// Calculates the Robot Joint Position of the Inverse Kinematics solution.
        /// </summary>
        /// <remarks>
        /// This method does not check the internal axis limits.
        /// </remarks>
        public void CalculateRobotJointPosition()
        {
            ResetRobotJointPositions();

            if (_movement.Target is RobotTarget robotTarget)
            {
                // Wrist position
                Point3d c = new Point3d(_localEndPlane.PointAt(0, 0, -_robot.C4));

                // Positioning part parameters: part 1
                double nx1 = Math.Sqrt(c.X * c.X + c.Y * c.Y - _robot.B * _robot.B) - _robot.A1;
                double k_2 = _robot.A2 * _robot.A2 + _robot.C3 * _robot.C3;
                double k = Math.Sqrt(k_2);

                // Joint position 1
                double theta1_i = Math.Atan2(c.Y, c.X) - Math.Atan2(_robot.B, nx1 + _robot.A1);
                double theta1_ii = Math.Atan2(c.Y, c.X) + Math.Atan2(_robot.B, nx1 + _robot.A1) - _pi;
                _theta1[0] = theta1_i;
                _theta1[1] = theta1_i;
                _theta1[2] = theta1_ii;
                _theta1[3] = theta1_ii;
                _theta1[4] = theta1_i;
                _theta1[5] = theta1_i;
                _theta1[6] = theta1_ii;
                _theta1[7] = theta1_ii;

                // Positioning part parameters: part 2
                double s1_2 = nx1 * nx1 + (c.Z - _robot.C1) * (c.Z - _robot.C1);
                double s2_2 = (nx1 + 2.0 * _robot.A1) * (nx1 + 2.0 * _robot.A1) + (c.Z - _robot.C1) * (c.Z - _robot.C1);
                double s1 = Math.Sqrt(s1_2);
                double s2 = Math.Sqrt(s2_2);

                // Joint position 2
                double acos1 = Math.Acos((s1_2 + _robot.C2 * _robot.C2 - k_2) / (2.0 * s1 * _robot.C2));
                double acos2 = Math.Acos((s2_2 + _robot.C2 * _robot.C2 - k_2) / (2.0 * s2 * _robot.C2));
                if (double.IsNaN(acos1)) { acos1 = 0; }
                if (double.IsNaN(acos2)) { acos2 = 0; }
                double theta2_i = -acos1 + Math.Atan2(nx1, c.Z - _robot.C1);
                double theta2_ii = acos1 + Math.Atan2(nx1, c.Z - _robot.C1);
                double theta2_iii = -acos2 - Math.Atan2(nx1 + 2.0 * _robot.A1, c.Z - _robot.C1);
                double theta2_iv = acos2 - Math.Atan2(nx1 + 2.0 * _robot.A1, c.Z - _robot.C1);
                _theta2[0] = theta2_i;
                _theta2[1] = theta2_ii;
                _theta2[2] = theta2_iii;
                _theta2[3] = theta2_iv;
                _theta2[4] = theta2_i;
                _theta2[5] = theta2_ii;
                _theta2[6] = theta2_iii;
                _theta2[7] = theta2_iv;

                // Joint position 3
                double acos3 = Math.Acos((s1_2 - _robot.C2 * _robot.C2 - k_2) / (2.0 * _robot.C2 * k));
                double acos4 = Math.Acos((s2_2 - _robot.C2 * _robot.C2 - k_2) / (2.0 * _robot.C2 * k));
                if (double.IsNaN(acos3)) { acos3 = 0; }
                if (double.IsNaN(acos4)) { acos4 = 0; }
                double theta3_i = acos3 - Math.Atan2(_robot.A2, _robot.C3);
                double theta3_ii = -acos3 - Math.Atan2(_robot.A2, _robot.C3);
                double theta3_iii = acos4 - Math.Atan2(_robot.A2, _robot.C3);
                double theta3_iv = -acos4 - Math.Atan2(_robot.A2, _robot.C3);
                _theta3[0] = theta3_i;
                _theta3[1] = theta3_ii;
                _theta3[2] = theta3_iii;
                _theta3[3] = theta3_iv;
                _theta3[4] = theta3_i;
                _theta3[5] = theta3_ii;
                _theta3[6] = theta3_iii;
                _theta3[7] = theta3_iv;

                // Orientation part parameters
                double e11 = _localEndPlane.XAxis.X;
                double e12 = _localEndPlane.YAxis.X;
                double e13 = _localEndPlane.ZAxis.X;
                double e21 = _localEndPlane.XAxis.Y;
                double e22 = _localEndPlane.YAxis.Y;
                double e23 = _localEndPlane.ZAxis.Y;
                double e31 = _localEndPlane.XAxis.Z;
                double e32 = _localEndPlane.YAxis.Z;
                double e33 = _localEndPlane.ZAxis.Z;

                // Calculate joint postion 4, 5 and 6
                for (int i = 0; i < 8; i++)
                {
                    double sin1 = Math.Sin(_theta1[i]);
                    double sin23 = Math.Sin(_theta2[i] + _theta3[i]);
                    double cos1 = Math.Cos(_theta1[i]);
                    double cos23 = Math.Cos(_theta2[i] + _theta3[i]);
                    double m = e13 * sin23 * cos1 + e23 * sin23 * sin1 + e33 * cos23;

                    // Joint 4
                    double theta4_p = Math.Atan2(e23 * cos1 - e13 * sin1, e13 * cos23 * cos1 + e23 * cos23 * sin1 - e33 * sin23);
                    _theta4[i] = i < 4 ? theta4_p : theta4_p + _pi;

                    // Joint 5
                    double theta5_p = Math.Atan2(Math.Sqrt(1 - m * m), m);
                    _theta5[i] = i < 4 ? theta5_p : -theta5_p;
                    _wristSingularities[i] = Math.Abs(_theta5[i]) < 1e-3;

                    // Joint 6
                    double theta6_p = Math.Atan2(e12 * sin23 * cos1 + e22 * sin23 * sin1 + e32 * cos23, -e11 * sin23 * cos1 - e21 * sin23 * sin1 - e31 * cos23);
                    _theta6[i] = i < 4 ? theta6_p : theta6_p - _pi;
                }

                // Elbow singularities
                if (acos1 == 0)
                {
                    _elbowSingularities[0] = true;
                    _elbowSingularities[1] = true;
                    _elbowSingularities[4] = true;
                    _elbowSingularities[5] = true;
                }
                else
                {
                    _elbowSingularities[0] = false;
                    _elbowSingularities[1] = false;
                    _elbowSingularities[4] = false;
                    _elbowSingularities[5] = false;
                }
                if (acos2 == 0)
                {
                    _elbowSingularities[2] = true;
                    _elbowSingularities[3] = true;
                    _elbowSingularities[6] = true;
                    _elbowSingularities[7] = true;
                }
                else
                {
                    _elbowSingularities[2] = false;
                    _elbowSingularities[3] = false;
                    _elbowSingularities[6] = false;
                    _elbowSingularities[7] = false;
                }

                // Check if the values are within -pi till pi
                for (int i = 0; i < 8; i++)
                {
                    _theta1[i] = _theta1[i] > _pi ? _theta1[i] - _2pi : _theta1[i];
                    _theta1[i] = _theta1[i] < -_pi ? _theta1[i] + _2pi : _theta1[i];
                    _theta2[i] = _theta2[i] > _pi ? _theta2[i] - _2pi : _theta2[i];
                    _theta2[i] = _theta2[i] < -_pi ? _theta2[i] + _2pi : _theta2[i];
                    _theta3[i] = _theta3[i] > _pi ? _theta3[i] - _2pi : _theta3[i];
                    _theta3[i] = _theta3[i] < -_pi ? _theta3[i] + _2pi : _theta3[i];
                    _theta4[i] = _theta4[i] > _pi ? _theta4[i] - _2pi : _theta4[i];
                    _theta4[i] = _theta4[i] < -_pi ? _theta4[i] + _2pi : _theta4[i];
                    _theta5[i] = _theta5[i] > _pi ? _theta5[i] - _2pi : _theta5[i];
                    _theta5[i] = _theta5[i] < -_pi ? _theta5[i] + _2pi : _theta5[i];
                    _theta6[i] = _theta6[i] > _pi ? _theta6[i] - _2pi : _theta6[i];
                    _theta6[i] = _theta6[i] < -_pi ? _theta6[i] + _2pi : _theta6[i];
                }

                // Set Robot Joint Positions
                for (int i = 0; i < 8; i++)
                {
                    _robotJointPositions[i][0] = Math.Sign(_signs[0]) * _rad2deg * (_theta1[_order[i]] + _offsets[0]);
                    _robotJointPositions[i][1] = Math.Sign(_signs[1]) * _rad2deg * (_theta2[_order[i]] + _offsets[1]);
                    _robotJointPositions[i][2] = Math.Sign(_signs[2]) * _rad2deg * (_theta3[_order[i]] + _offsets[2]);
                    _robotJointPositions[i][3] = Math.Sign(_signs[3]) * _rad2deg * (_theta4[_order[i]] + _offsets[3]);
                    _robotJointPositions[i][4] = Math.Sign(_signs[4]) * _rad2deg * (_theta5[_order[i]] + _offsets[4]);
                    _robotJointPositions[i][5] = Math.Sign(_signs[5]) * _rad2deg * (_theta6[_order[i]] + _offsets[5]);
                }

                // Select solution
                _robotJointPosition = _robotJointPositions[robotTarget.ConfigurationData.Cfx];
                _wristSingularity = _wristSingularities[_order[robotTarget.ConfigurationData.Cfx]];
                _elbowSingularity = _elbowSingularities[_order[robotTarget.ConfigurationData.Cfx]];
            }

            else if (_movement.Target is JointTarget jointTarget)
            {
                _robotJointPosition = jointTarget.RobotJointPosition;
            }

            else
            {
                _robotJointPosition = new RobotJointPosition();
            }
        }

        /// <summary>
        /// Calculates and returns the closest Robot Joint Position to a given previous Robot Joint Position.
        /// </summary>
        /// <remarks>
        /// This methods sets and returns the closest Robot Joint Poistion insides this Inverse Kinematics object. 
        /// You first have to calculate the Inverse Kinematics solution before you call this method. 
        /// This method is typically used for using Linear and Joint Configuration control inside the Path Generator.
        /// </remarks>
        /// <param name="prevJointPosition"> The previous Robot Joint Position. </param>
        /// <returns> The closest Robot Joint Position. </returns>
        public RobotJointPosition CalculateClosestRobotJointPosition(RobotJointPosition prevJointPosition)
        {
            RobotJointPosition diff;
            double sum;

            // First, check the selected axis configuration
            diff = _robotJointPosition - prevJointPosition;

            for (int i = 0; i < 6; i++)
            {
                diff[i] = Math.Sqrt(diff[i] * diff[i]);
            }

            double min = diff.Sum();
    
            _robotJointPosition = _robotJointPosition.Duplicate();

            // Check for flipping axis 4 and 6 (if this is within the axis limits)
            double[] joint4 = new double[3] { -360, 0, 360 };
            double[] joint6 = new double[3] { -360, 0, 360 };

            for (int i = 0; i < _robotJointPositions.Length; i++)
            {
                for (int j = 0; j < joint4.Length; j++)
                {
                    // Check axis 4
                    if (_robot.InternalAxisLimits[3].IncludesParameter(_robotJointPositions[i][3] + joint4[j], false) == true)
                    {
                        // Add value to axis 4
                        _robotJointPositions[i][3] += joint4[j];

                        for (int k = 0; k < joint6.Length; k++)
                        {
                            // Check axis 6
                            if (_robot.InternalAxisLimits[5].IncludesParameter(_robotJointPositions[i][5] + joint6[k], false) == true)
                            {
                                // Add value to axis 6
                                _robotJointPositions[i][5] += joint6[k];

                                // Check the configuration (min. rotation)
                                diff = _robotJointPositions[i] - prevJointPosition;

                                for (int l = 0; l < 6; l++)
                                {
                                    diff[l] = Math.Sqrt(diff[l] * diff[l]);
                                }

                                sum = diff.Sum();

                                if (sum < min)
                                {
                                    _robotJointPosition = _robotJointPositions[i].Duplicate();
                                    _wristSingularity = _wristSingularities[_order[i]];
                                    _elbowSingularity = _elbowSingularities[_order[i]];
                                    min = sum;
                                }

                                // Reset axis 6 (substract value from axis 6)
                                _robotJointPositions[i][5] -= joint6[k];
                            }
                        }

                        // Reset axis 4 (substract value from axis 4)
                        _robotJointPositions[i][3] -= joint4[j];
                    }
                }
            }

            // Check axis limits
            _errorText.Clear();
            CheckInternalAxisLimits();
            CheckExternalAxisLimits();

            return _robotJointPosition;
        }

        /// <summary>
        /// Calculates the External Joint Position of the Inverse Kinematics solution.
        /// </summary>
        /// <remarks>
        /// This method does not check the external axis limits. 
        /// </remarks>
        public void CalculateExternalJointPosition()
        {
            // Clear current solution
            ResetExternalJointPosition();

            if (_movement.Target is RobotTarget robotTarget)
            {
                // NOTE: Only works for a robot with one external axis that moves the robot.
                double count = 0; // Counts the number of external axes that move the robot.

                // Calculates the position of the external axes for each external axis
                for (int i = 0; i < _robot.ExternalAxes.Count; i++)
                {
                    ExternalAxis externalAxis = _robot.ExternalAxes[i];
                    Interval axisLimits = _robot.ExternalAxes[i].AxisLimits;
                    int logic = externalAxis.AxisNumber;

                    // External Linear axis
                    if (externalAxis is ExternalLinearAxis externalLinearAxis)
                    {
                        // External Linear Axis that moves the robot
                        if (externalLinearAxis.MovesRobot == true && count == 0)
                        {
                            // Checks if the position the external linear axis needs to be negative or positive
                            externalLinearAxis.AxisCurve.ClosestPoint(_robot.BasePlane.Origin, out double robotBasePlaneParam);
                            externalLinearAxis.AxisCurve.ClosestPoint(_positionPlane.Origin, out double basePlaneParam);

                            if (basePlaneParam >= robotBasePlaneParam)
                            {
                                _externalJointPosition[logic] = _positionPlane.Origin.DistanceTo(_robot.BasePlane.Origin);
                            }

                            else
                            {
                                _externalJointPosition[logic] = -_positionPlane.Origin.DistanceTo(_robot.BasePlane.Origin);
                            }

                            count += 1;
                        }

                        // External Linear axis that does not move the robot
                        else
                        {
                            if (robotTarget.ExternalJointPosition[logic] == 9e9)
                            {
                                _externalJointPosition[logic] = Math.Max(0, Math.Min(axisLimits.Min, axisLimits.Max));
                            }
                            else
                            {
                                _externalJointPosition[logic] = robotTarget.ExternalJointPosition[logic];
                            }
                        }
                    }

                    // External Rotational Axis
                    else if (externalAxis is ExternalRotationalAxis)
                    {
                        if (robotTarget.ExternalJointPosition[logic] == 9e9)
                        {
                            _externalJointPosition[logic] = Math.Max(0, Math.Min(axisLimits.Min, axisLimits.Max));
                        }
                        else
                        {
                            _externalJointPosition[logic] = robotTarget.ExternalJointPosition[logic];
                        }
                    }

                    // Other External Axis types
                    else
                    {
                        if (robotTarget.ExternalJointPosition[logic] == 9e9)
                        {
                            _externalJointPosition[logic] = Math.Max(0, Math.Min(axisLimits.Min, axisLimits.Max));
                        }
                        else
                        {
                            _externalJointPosition[logic] = robotTarget.ExternalJointPosition[logic];
                        }
                    }
                }

                // Copy name
                _externalJointPosition.Name = _movement.Target.ExternalJointPosition.Name;
            }

            // Joint Target
            else
            {
                _externalJointPosition = _movement.Target.ExternalJointPosition.Duplicate();
            }
        }

        /// <summary>
        /// Clears the lists with the current solutions.
        /// </summary>
        private void ClearCurrentSolutions()
        {
            ResetRobotJointPositions();
            ResetExternalJointPosition();

            _errorText.Clear();
            _inLimits = true;
            _wristSingularity = false;
            _elbowSingularity = false;

            for (int i = 0; i < 8; i++)
            {
                _elbowSingularities[i] = false;
            }

            for (int i = 0; i < 8; i++)
            {
                _wristSingularities[i] = false;
            }
        }

        /// <summary>
        /// Resets the Robot Joint Position solutions
        /// </summary>
        private void ResetRobotJointPositions()
        {
            for (int i = 0; i < 8; i++)
            {
                _robotJointPositions[i].Reset();
            }
        }

        /// <summary>
        /// Resest the the External Joint Position solution
        /// </summary>
        private void ResetExternalJointPosition()
        {
            _externalJointPosition.Reset();
        }

        /// <summary>
        /// Calculates the end planes of joint 6.
        /// </summary>
        private void GetEndPlanes()
        {
            _globalEndPlane = new Plane(_robotTool.AttachmentPlane);
            Transform trans1 = Transform.PlaneToPlane(_robotTool.ToolPlane, _globalTargetPlane);
            _globalEndPlane.Transform(trans1);

            _localEndPlane = new Plane(_globalEndPlane);
            Transform trans2 = Transform.PlaneToPlane(_positionPlane, Plane.WorldXY);
            _localEndPlane.Transform(trans2);
        }

        /// <summary>
        /// Calculates the base position of the robot in world coordinate space if it is moved by an external axis.
        /// </summary>
        private void GetPositionPlane()
        {
            // NOTE: Only works for a robot with an maximum of one external linear axis

            // Deep copy the current position / base plane
            _positionPlane = new Plane(_robot.BasePlane);

            // Check if an external axis is attached to the robot 
            for (int i = 0; i < _robot.ExternalAxes.Count; i++)
            {
                ExternalAxis externalAxis = _robot.ExternalAxes[i];
                int logic = externalAxis.AxisNumber;

                // Moves Robot?
                if (externalAxis.MovesRobot == true)
                {
                    // An External Linear Axis that moves the robot
                    if (externalAxis is ExternalLinearAxis externalLinearAxis)
                    {
                        if (_movement.Target.ExternalJointPosition[logic] == 9e9)
                        {
                            // Alternative strategy: take the global end plane

                            externalLinearAxis.AxisCurve.ClosestPoint(_globalTargetPlane.Origin, out double param);
                            _positionPlane.Origin = externalLinearAxis.AxisCurve.PointAt(param);
                        }

                        else
                        {
                            _positionPlane = externalLinearAxis.CalculatePosition(_movement.Target.ExternalJointPosition, out _);
                        }
                    }

                    // An External Rotational Axis that moves the robot
                    else if (externalAxis is ExternalRotationalAxis externalRotationalAxis)
                    {
                        _positionPlane = externalRotationalAxis.CalculatePosition(_movement.Target.ExternalJointPosition, out _);
                    }

                    // Other External Axis types that move the robot
                    else
                    {
                        _positionPlane = externalAxis.CalculatePosition(_movement.Target.ExternalJointPosition, out _);
                    }

                    // Break the loop since one axternal axis can move the robot.
                    break;
                }
            }
        }

        /// <summary>
        /// Checks if the positions of the robot axes are inside its limits.
        /// </summary>
        private void CheckInternalAxisLimits()
        {
            for (int i = 0; i < _robotJointPosition.Length; i++)
            {
                if (_robot.InternalAxisLimits[i].IncludesParameter(_robotJointPosition[i], false) == false)
                { 
                    _errorText.Add($"Movement {_movement.Target.Name}\\{_movement.WorkObject.Name}: The position of robot axis {i + 1} is not in range.");
                    _inLimits = false;
                }
            }

            if (_wristSingularity == true)
            {
                _errorText.Add($"Movement {_movement.Target.Name}\\{_movement.WorkObject.Name}: The target is close to wrist singularity.");
            }

            if (_elbowSingularity == true)
            {
                _errorText.Add($"Movement {_movement.Target.Name}\\{_movement.WorkObject.Name}: The target is out of reach (elbow singularity).");
                _inLimits = false;
            }
        }

        /// <summary>
        /// Checks if the positions of the external axes are inside its limits.
        /// </summary>
        private void CheckExternalAxisLimits()
        {
            for (int i = 0; i < _robot.ExternalAxes.Count; i++)
            {
                int number = _robot.ExternalAxes[i].AxisNumber;
                char logic = _robot.ExternalAxes[i].AxisLogic;

                if (_robot.ExternalAxes[i].AxisLimits.IncludesParameter(_externalJointPosition[number], false) == false)
                {
                    _errorText.Add($"Movement {_movement.Target.Name}\\{_movement.WorkObject.Name}: The position of external logical axis {logic} is not in range.");
                    _inLimits = false;
                }
            }
        }
        #endregion

        #region properties
        /// <summary>
        /// Gets a value indicating whether or not the object is valid.
        /// </summary>
        public bool IsValid
        {
            get
            {
                if (_robot == null) { return false; }
                if (_robot.IsValid == false) { return false; }
                if (_movement == null) { return false; }
                if (_movement.IsValid == false) { return false; }
                return true;
            }
        }

        /// <summary>
        /// Gets or sets the Robot.
        /// </summary>
        public Robot Robot
        {
            get 
            { 
                return _robot; 
            }
            set 
            { 
                _robot = value;
                ReInitialize();
            }
        }

        /// <summary>
        /// Gets or sets the Movement.
        /// </summary>
        /// <remarks>
        /// The target and work object are obtained from this movement.
        /// </remarks>
        public Movement Movement
        {
            get 
            { 
                return _movement; 
            }
            set 
            { 
                _movement = value;
                ReInitialize();
            }
        }

        /// <summary>
        /// Gets the tool used by the this Inverse Kinematics.
        /// </summary>
        /// <remarks>
        /// By default the tool attached to the robot is used. 
        /// If a tool is set as a property of the movement, this tool will be used. 
        /// </remarks>
        public RobotTool RobotTool
        {
            get { return _robotTool; }
        }

        /// <summary>
        /// Gets the eight latest calculated Robot Joint Positions.
        /// </summary>
        public List<RobotJointPosition> RobotJointPositions
        {
            get { return _robotJointPositions.ToList(); }
        }

        /// <summary>
        /// Gets the latest calculated Robot Joint Position.
        /// </summary>
        public RobotJointPosition RobotJointPosition
        {
            get { return _robotJointPosition; }
        }

        /// <summary>
        /// Gets the latest calculated External Joint Position.
        /// </summary>
        public ExternalJointPosition ExternalJointPosition
        {
            get { return _externalJointPosition; }
        }

        /// <summary>
        /// Gets the collected error messages.
        /// </summary>
        public List<string> ErrorText
        {
            get { return _errorText; }
        }

        /// <summary>
        /// Gets a value indicating whether or not the internal and external values are within their limits.
        /// </summary>
        public bool InLimits
        {
            get { return _inLimits; }
        }
        #endregion
    }
}<|MERGE_RESOLUTION|>--- conflicted
+++ resolved
@@ -1,10 +1,5 @@
-<<<<<<< HEAD
-﻿// This file is part of Robot Components. Robot Components is licensed 
+// This file is part of Robot Components. Robot Components is licensed 
 // under the terms of GNU General Public License version 3.0 (GPL v3.0)
-=======
-// This file is part of Robot Components. Robot Components is licensed under 
-// the terms of GNU Lesser General Public License version 3.0 (LGPL v3.0)
->>>>>>> 18560732
 // as published by the Free Software Foundation. For more information and 
 // the LICENSE file, see <https://github.com/RobotComponents/RobotComponents>.
 
