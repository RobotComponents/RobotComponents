﻿// This file is part of Robot Components. Robot Components is licensed under 
// the terms of GNU Lesser General Public License version 3.0 (LGPL v3.0)
// as published by the Free Software Foundation. For more information and 
// the LICENSE file, see <https://github.com/RobotComponents/RobotComponents>.

// System Libs
using System;
using System.Collections.Generic;
using System.Linq;
// Rhino Libs
using Rhino.Geometry;
using Rhino.Geometry.Intersect;
// RobotComponents Libs
using RobotComponents.ABB.Actions.Declarations;
using RobotComponents.ABB.Actions.Interfaces;
using RobotComponents.ABB.Actions.Instructions;
using RobotComponents.ABB.Definitions;

namespace RobotComponents.ABB.Kinematics
{
    /// <summary>
    /// Represent the Inverse Kinematics for a 6-axis spherical Robot and its attached external axes.
    /// </summary>
    public class InverseKinematics
    {
        #region fields
        private Robot _robot;
        private RobotTool _robotTool;
        private Movement _movement;
        private ITarget _target;
        private Plane _positionPlane;   
        private Plane _targetPlane;
        private Plane _endPlane;
        private List<Plane> _axisPlanes;
        private Point3d _wrist;
        private double _wristOffset1;
        private double _wristOffset2;
        private double _lowerArmLength;
        private double _upperArmLength;
        private double _elbowLength;
        private double _axis4offsetAngle;
<<<<<<< HEAD
        private readonly List<string> _errorText = new List<string>(); // Error text
        private bool _inLimits = true; // Indicates if the joint positions are in limits 
        private readonly RobotJointPosition[] _robotJointPositions = new RobotJointPosition[8]; // Contains all the eight solutions
        private RobotJointPosition _robotJointPosition = new RobotJointPosition(); // Contains the final solution
        private ExternalJointPosition _externalJointPosition = new ExternalJointPosition(); // Contains the final solution
        private readonly bool[] _elbowSingularities = new bool[8];
        private bool _elbowSingularity = false;
=======
        private readonly List<string> _errorText = new List<string>();
        private bool _inLimits = true; 
        private readonly RobotJointPosition[] _robotJointPositions = new RobotJointPosition[8]; 
        private RobotJointPosition _robotJointPosition = new RobotJointPosition();
        private ExternalJointPosition _externalJointPosition = new ExternalJointPosition();

        private static readonly double _pi = Math.PI;
        private static readonly double _twoPi = 2 * Math.PI;
>>>>>>> e59bb976
        #endregion

        #region constructors
        /// <summary>
        /// Initializes an empty instance of the Inverse Kinematics class.
        /// </summary>
        public InverseKinematics()
        {
            for (int i = 0; i < 8; i++)
            {
                _robotJointPositions[i] = new RobotJointPosition();
            }
        }

        /// <summary>
        /// Initializes a new instance of the Inverse Kinematics class from a Movement.
        /// </summary>
        /// <param name="movement"> The Movement. </param>
        /// <param name="robot"> The Robot. </param>
        public InverseKinematics(Movement movement, Robot robot)
        {
            _robot = robot;
            _movement = movement;

            for (int i = 0; i < 8; i++)
            {
                _robotJointPositions[i] = new RobotJointPosition();
            }

            Initialize();
        }

        /// <summary>
        /// Initializes a new instance of the Inverse Kinematics class from a Target.
        /// </summary>
        /// <remarks>
        /// The target will be casted to robot movement with a default work object (wobj0). 
        /// </remarks>
        /// <param name="target"> The Target </param>
        /// <param name="robot"> The Robot. </param>
        public InverseKinematics(ITarget target, Robot robot)
        {
            _robot = robot;
            _movement = new Movement(target);

            for (int i = 0; i < 8; i++)
            {
                _robotJointPositions[i] = new RobotJointPosition();
            }

            Initialize();
        }

        /// <summary>
        /// Initializes a new instance of the Inverse Kinematics class by duplicating an existing Inverse Kinematics instance. 
        /// </summary>
        /// <param name="inverseKinematics"> The Inverse Kinematics instance to duplicate. </param>
        public InverseKinematics(InverseKinematics inverseKinematics)
        {
            _robot = inverseKinematics.Robot.Duplicate();
            _movement = inverseKinematics.Movement.Duplicate();

            for (int i = 0; i < 8; i++)
            {
                _robotJointPositions[i] = new RobotJointPosition();
            }

            Initialize();

            _robotJointPosition = inverseKinematics.RobotJointPosition.Duplicate();
            _externalJointPosition = inverseKinematics.ExternalJointPosition.Duplicate();

            _errorText = new List<string>(inverseKinematics.ErrorText);
            _inLimits = inverseKinematics.InLimits;
        }

        /// <summary>
        /// Returns an exact duplicate of this Inverse Kinematics instance.
        /// </summary>
        /// <returns> 
        /// A deep copy of the Inverse Kinematics instance. 
        /// </returns>
        public InverseKinematics Duplicate()
        {
            return new InverseKinematics(this);
        }
        #endregion

        #region methods
        /// <summary>
        /// Returns a string that represents the current object.
        /// </summary>
        /// <returns> 
        /// A string that represents the current object. 
        /// </returns>
        public override string ToString()
        {
            if (!IsValid)
            {
                return "Invalid Inverse Kinematics";
            }
            else
            {
                return "Inverse Kinematics";
            }
        }

        /// <summary>
        /// Initialize the fields to construct a valid Inverse Kinematics instance. 
        /// </summary>
        private void Initialize()
        {
            // Check robot tool: override if the movement contains a robot tool
            if (_movement.RobotTool == null || _movement.RobotTool.Name == null || _movement.RobotTool.Name == "")
            {
                _robotTool = _robot.Tool;
            }
            else
            {
                _robotTool = _movement.RobotTool;
            }

            // Movement related fields
            _target = _movement.Target;

            if (_target is RobotTarget)
            {
                // Calculate the position and the orientation of the target plane in the world coordinate system
                // If there is an external axes connected to work object of the movement the 
                // target plane will be re-oriented according to the pose of the this external axes. 
                _targetPlane = _movement.GetPosedGlobalTargetPlane();

                // Update the base plane / position plane
                _positionPlane = GetPositionPlane();
                Transform trans = Transform.PlaneToPlane(_positionPlane, Plane.WorldXY);

                // Needed for transformation from the robot world coordinate system to the local robot coordinate system
                Transform orient = Transform.PlaneToPlane(_robot.BasePlane, Plane.WorldXY);

                // Orient the target plane to the robot coordinate system 
                _targetPlane = TransformToolPlane(_targetPlane, _robotTool.AttachmentPlane, _robotTool.ToolPlane);
                _endPlane = new Plane(_targetPlane.Origin, _targetPlane.YAxis, _targetPlane.XAxis); //rotates, flips plane for TCP Offset moving in the right direction
                _endPlane.Transform(trans);

                // Deep copy and orient to internal axis planes of the robot. 
                _axisPlanes = new List<Plane>();

                for (int i = 0; i < _robot.InternalAxisPlanes.Count; i++)
                {
                    Plane plane = new Plane(_robot.InternalAxisPlanes[i]);
                    plane.Transform(orient);
                    _axisPlanes.Add(plane);
                }

                // Other robot info related fields
<<<<<<< HEAD
                _wristOffset = _axisPlanes[5].Origin.X - _axisPlanes[4].Origin.X;
                _lowerArmLength = _robot.LowerArmLength;
                _upperArmLength = _robot.UpperArmLength;
                _elbowLength = _robot.ElbowLength;
=======
                _wristOffset1 = _axisPlanes[5].Origin.X - _axisPlanes[4].Origin.X;
                _wristOffset2 = _axisPlanes[5].Origin.Z - _axisPlanes[4].Origin.Z;
                _lowerArmLength = _axisPlanes[1].Origin.DistanceTo(_axisPlanes[2].Origin);
                _upperArmLength = _axisPlanes[2].Origin.DistanceTo(_axisPlanes[4].Origin);
>>>>>>> e59bb976
                _axis4offsetAngle = Math.Atan2(_axisPlanes[4].Origin.Z - _axisPlanes[2].Origin.Z, _axisPlanes[4].Origin.X - _axisPlanes[2].Origin.X);
                _wrist = new Point3d(_endPlane.PointAt(0, 0 , _wristOffset1));
                //_wrist = new Point3d(_endPlane.PointAt(0, _wristOffset2, _wristOffset1));
            }

            // Check the axis planes
            CheckAxisPlanes();
        }

        /// <summary>
        /// Checks if the axis planes are setup correctly for this inverse kinematics solver.
        /// </summary>
        private void CheckAxisPlanes()
        {
            Point3d[] points = _axisPlanes.ConvertAll(item => item.Origin).ToArray();
            Plane.FitPlaneToPoints(points, out _, out double maxDeviations);

            if (maxDeviations > 0.001)
            {
                throw new ArgumentException("IK solver cannot be used for this Robot: The origins of the axis planes are not aligned on one plane.");
            }
        }

        /// <summary>
        /// Reinitialize all the fields to construct a valid Inverse Kinematics object. 
        /// </summary>
        /// <remarks>
        /// This method also resets the solution. Calculate() has to be called to obtain a new solution.
        /// </remarks>
        public void ReInitialize()
        {
            Initialize();
            ClearCurrentSolutions();
        }

        /// <summary>
        /// Calculates the inverse kinematics solution.
        /// </summary>
        public void Calculate()
        {
            ClearCurrentSolutions();
            CalculateRobotJointPosition();
            CalculateExternalJointPosition();
            CheckInternalAxisLimits();
            CheckExternalAxisLimits();
        }

        /// <summary>
        /// Calculates the Robot Joint Position of the Inverse Kinematics solution.
        /// </summary>
        /// <remarks>
        /// This method does not check the internal axis limits.
        /// </remarks>
        public void CalculateRobotJointPosition()
        {
            // Clear the current solutions before calculating a new ones. 
            ResetRobotJointPositions();

            // Tracks the index of the axis configuration
            int index1 = 0;
            int index2 = 0;

            if (_target is RobotTarget robotTarget)
            { 
                // Calculate the position of robot axis 1: Wrist center relative to axis 1 in front of robot (configuration 0, 1, 2, 3)
                double internalAxisValue1 = -1 * Math.Atan2(_wrist.Y, _wrist.X);
                if (internalAxisValue1 > _pi) { internalAxisValue1 -= _twoPi; }
                for (int i = 0; i < 4; i++)
                {
                    _robotJointPositions[i][0] = internalAxisValue1;
                }

                // Rotate the joint position 180 degrees (pi radians): Wrist center relative to axis 1 behind robot (configuration 4, 5, 6, 7)
                internalAxisValue1 += _pi;
                if (internalAxisValue1 > _pi) { internalAxisValue1 -= _twoPi; }
                for (int i = 4; i < 8; i++)
                {
                    _robotJointPositions[i][0] = internalAxisValue1;
                }

                // Generates 4 sets of values for each option of axis 1
                // i = 0: Wrist center relative to axis 1 in front of robot (configuration 0, 1, 2, 3)
                // i = 1: Wrist center relative to axis 1 behind robot (configuration 4, 5, 6, 7)
                for (int i = 0; i < 2; i++)
                {
                    // Get the position of robot axis 1
                    internalAxisValue1 = _robotJointPositions[i * 4][0];

                    // Get the elbow points
                    Point3d internalAxisPoint1 = new Point3d(_axisPlanes[1].Origin);
                    Point3d internalAxisPoint2 = new Point3d(_axisPlanes[2].Origin); 
                    Point3d internalAxisPoint4 = new Point3d(_axisPlanes[4].Origin);

                    // Rotate the points to the correction position
                    Transform rot1 = Transform.Rotation(-1 * internalAxisValue1, Point3d.Origin);
                    internalAxisPoint1.Transform(rot1);
                    internalAxisPoint2.Transform(rot1);
                    internalAxisPoint4.Transform(rot1);

                    // Check for elbow singularity
                    bool elbowSingularity = false;

                    if (internalAxisPoint1.DistanceTo(_wrist) > _elbowLength)
                    {
                        elbowSingularity = true;
                    }

                    // Create the elbow projection plane
                    Vector3d elbowDir = Vector3d.XAxis;
                    elbowDir.Transform(rot1);
                    Plane elbowPlane = new Plane(internalAxisPoint1, elbowDir, Vector3d.ZAxis);
                    
                    // Wrist center and elbow points
                    Point3d wrist = _wrist;
                    Point3d intersectPt1;
                    Point3d intersectPt2;

                    if (elbowSingularity == true)
                    {
                        // Adjust wrist in case of elbow singularity
                        Line line = new Line(internalAxisPoint1, _wrist);
                        wrist = line.PointAtLength(_elbowLength);

                        // Elbow position is equal for the two solutions
                        intersectPt1 = line.PointAtLength(_lowerArmLength);
                        intersectPt2 = intersectPt1;
                    }
                    else
                    {
                        Sphere sphere1 = new Sphere(internalAxisPoint1, _lowerArmLength);
                        Sphere sphere2 = new Sphere(wrist, _upperArmLength);

                        Intersection.SphereSphere(sphere1, sphere2, out Circle circ);
                        Intersection.PlaneCircle(elbowPlane, circ, out double par1, out double par2);

                        intersectPt1 = circ.PointAt(par1);
                        intersectPt2 = circ.PointAt(par2);
                    }

                    // Calculates the position of robot axis 2 and 3
                    for (int j = 0; j < 2; j++)
                    {
                        // Calculate elbow and wrist variables
                        Point3d elbowPoint = j == 1 ? intersectPt1 : intersectPt2;
                        elbowPlane.ClosestParameter(elbowPoint, out double elbowX, out double elbowY);
                        elbowPlane.ClosestParameter(wrist, out double wristX, out double wristY);

                        // Calculate the position of robot axis 2
                        double internalAxisValue2 = Math.Atan2(elbowY, elbowX); 
                        double internalAxisValue3 = _pi - internalAxisValue2 + Math.Atan2(wristY - elbowY, wristX - elbowX) - _axis4offsetAngle;

                        for (int k = 0; k < 2; k++)
                        {
                            // Adds the position of robot axis 2
                            _robotJointPositions[index1][1] = -internalAxisValue2;
                            _elbowSingularities[index1] = elbowSingularity;

                            // Calculate the position of robot axis 3
                            double internalAxisValue3Wrapped = -internalAxisValue3 + _pi;
                            while (internalAxisValue3Wrapped >= _pi) { internalAxisValue3Wrapped -= _twoPi; }
                            while (internalAxisValue3Wrapped < -_pi) { internalAxisValue3Wrapped += _twoPi; }
                            _robotJointPositions[index1][2] = internalAxisValue3Wrapped;

                            // Update in index tracker
                            index1++;
                        }

                        for (int k = 0; k < 2; k++)
                        {
                            // Calculate the position of robot axis 4
                            Vector3d axis4 = new Vector3d(_wrist - elbowPoint);
                            axis4.Rotate(-_axis4offsetAngle, elbowPlane.ZAxis);
                            Plane tempPlane = new Plane(elbowPlane);
                            tempPlane.Rotate(internalAxisValue2 + internalAxisValue3, tempPlane.ZAxis);
                            Plane internalAxisPlane4 = new Plane(_wrist, tempPlane.ZAxis, -1.0 * tempPlane.YAxis);
                            internalAxisPlane4.ClosestParameter(_endPlane.Origin, out double axis6X, out double axis6Y);
                            double internalAxisValue4 = Math.Atan2(axis6Y, axis6X);
                            if (k == 1)
                            {
                                internalAxisValue4 += _pi;
                                if (internalAxisValue4 > _pi) { internalAxisValue4 -= _twoPi; }
                            }
                            double internalAxisValue4Wrapped = internalAxisValue4 + _pi / 2;
                            while (internalAxisValue4Wrapped >= _pi) { internalAxisValue4Wrapped -= _twoPi; }
                            while (internalAxisValue4Wrapped < -_pi) { internalAxisValue4Wrapped += _twoPi; }
                            _robotJointPositions[index2][3] = internalAxisValue4Wrapped;

                            // Calculate the position of robot axis 5
                            Plane internalAxisPlane5 = new Plane(internalAxisPlane4);
                            internalAxisPlane5.Rotate(internalAxisValue4, internalAxisPlane4.ZAxis);
                            internalAxisPlane5 = new Plane(_wrist, -internalAxisPlane5.ZAxis, internalAxisPlane5.XAxis);
                            internalAxisPlane5.ClosestParameter(_endPlane.Origin, out axis6X, out axis6Y);
                            double internalAxisValue5 = Math.Atan2(axis6Y, axis6X);
                            _robotJointPositions[index2][4] = internalAxisValue5;

                            // Calculate the position of robot axis 6
                            Plane internalAxisPlane6 = new Plane(internalAxisPlane5);
                            internalAxisPlane6.Rotate(internalAxisValue5, internalAxisPlane5.ZAxis);
                            internalAxisPlane6 = new Plane(_wrist, -internalAxisPlane6.YAxis, internalAxisPlane6.ZAxis);
                            internalAxisPlane6.ClosestParameter(_endPlane.PointAt(0, -1), out double endX, out double endY);
                            double internalAxisValue6 = Math.Atan2(endY, endX);
                            _robotJointPositions[index2][5] = internalAxisValue6;

                            // Update index tracker
                            index2++;
                        }
                    }
                }

                // Corrections
                for (int i = 0; i < 8; i++)
                {
                    // From radians to degrees
                    _robotJointPositions[i] *= (180 / _pi);

                    // Other corrections
                    _robotJointPositions[i][0] *= -1;
                    _robotJointPositions[i][1] += 90;
                    _robotJointPositions[i][2] -= 90;
                    _robotJointPositions[i][3] *= -1;
                    if (_robotJointPositions[i][5] <= 0)
                    {
                        _robotJointPositions[i][5] = -180 - _robotJointPositions[i][5];
                    }
                    else
                    {
                        _robotJointPositions[i][5] = 180 - _robotJointPositions[i][5];
                    }
                }

                // Select solution
<<<<<<< HEAD
                _robotJointPosition = _robotJointPositions[robotTarget.AxisConfig];
                _elbowSingularity = _elbowSingularities[robotTarget.AxisConfig];
=======
                _robotJointPosition = _robotJointPositions[robotTarget.ConfigurationData.Cfx];
>>>>>>> e59bb976
            }

            else if (_target is JointTarget jointTarget)
            {
                _robotJointPosition = jointTarget.RobotJointPosition;
            }

            else
            {
                _robotJointPosition = new RobotJointPosition();
            }
        }

        /// <summary>
        /// Calculates and returns the closest Robot Joint Position to a given previous Robot Joint Position.
        /// </summary>
        /// <remarks>
        /// This methods sets and returns the closest Robot Joint Poistion insides this Inverse Kinematics object. 
        /// You first have to calculate the Inverse Kinematics solution before you call this method. 
        /// This method is typically used for using Configuration Control inside the Path Generator.
        /// </remarks>
        /// <param name="prevJointPosition"> The previous Robot Joint Position. </param>
        /// <returns> 
        /// The closest Robot Joint Position. 
        /// </returns>
        public RobotJointPosition CalculateClosestRobotJointPosition(RobotJointPosition prevJointPosition)
        {
            RobotJointPosition diff;
            double sum;

            // First, check the selected axis configuration
            diff = _robotJointPosition - prevJointPosition;

            for (int i = 0; i < 6; i++)
            {
                diff[i] = Math.Sqrt(diff[i] * diff[i]);
            }

            double min = diff.Sum();
    
            _robotJointPosition = _robotJointPosition.Duplicate();

            // Check for flipping axis 4 and 6 (if this is within the axis limits)
            double[] joint4 = new double[3] { -360, 0, 360 };
            double[] joint6 = new double[3] { -360, 0, 360 };

            for (int i = 0; i < _robotJointPositions.Length; i++)
            {
                for (int j = 0; j < joint4.Length; j++)
                {
                    // Check axis 4
                    if (_robot.InternalAxisLimits[3].IncludesParameter(_robotJointPositions[i][3] + joint4[j], false) == true)
                    {
                        // Add value to axis 4
                        _robotJointPositions[i][3] += joint4[j];

                        for (int k = 0; k < joint6.Length; k++)
                        {
                            // Check axis 6
                            if (_robot.InternalAxisLimits[5].IncludesParameter(_robotJointPositions[i][5] + joint6[k], false) == true)
                            {
                                // Add value to axis 6
                                _robotJointPositions[i][5] += joint6[k];

                                // Check the configuration (min. rotation)
                                diff = _robotJointPositions[i] - prevJointPosition;

                                for (int l = 0; l < 6; l++)
                                {
                                    diff[l] = Math.Sqrt(diff[l] * diff[l]);
                                }

                                sum = diff.Sum();

                                if (sum < min)
                                {
                                    _robotJointPosition = _robotJointPositions[i].Duplicate();
                                    _elbowSingularity = _elbowSingularities[i];
                                    min = sum;
                                }

                                // Reset axis 6 (substract value from axis 6)
                                _robotJointPositions[i][5] -= joint6[k];
                            }
                        }

                        // Reset axis 4 (substract value from axis 4)
                        _robotJointPositions[i][3] -= joint4[j];
                    }
                }
            }

            // Check axis limits
            _errorText.Clear();
            CheckInternalAxisLimits();
            CheckExternalAxisLimits();

            return _robotJointPosition;
        }

        /// <summary>
        /// Calculates the External Joint Position of the Inverse Kinematics solution.
        /// </summary>
        /// <remarks>
        /// This method does not check the external axis limits. 
        /// </remarks>
        public void CalculateExternalJointPosition()
        {
            // Clear current solution
            ResetExternalJointPosition();

            if (_target is RobotTarget robotTarget)
            {
                // NOTE: Only works for a robot with one external axis that moves the robot.
                double count = 0; // Counts the number of external axes that move the robot.

                // Calculates the position of the external axes for each external axis
                for (int i = 0; i < _robot.ExternalAxes.Count; i++)
                {
                    ExternalAxis externalAxis = _robot.ExternalAxes[i];
                    Interval axisLimits = _robot.ExternalAxes[i].AxisLimits;
                    int logic = externalAxis.AxisNumber;

                    // External Linear axis
                    if (externalAxis is ExternalLinearAxis externalLinearAxis)
                    {
                        // External Linear Axis that moves the robot
                        if (externalLinearAxis.MovesRobot == true && count == 0)
                        {
                            // Checks if the position the external linear axis needs to be negative or positive
                            externalLinearAxis.AxisCurve.ClosestPoint(_robot.BasePlane.Origin, out double robotBasePlaneParam);
                            externalLinearAxis.AxisCurve.ClosestPoint(_positionPlane.Origin, out double basePlaneParam);

                            if (basePlaneParam >= robotBasePlaneParam)
                            {
                                _externalJointPosition[logic] = _positionPlane.Origin.DistanceTo(_robot.BasePlane.Origin);
                            }

                            else
                            {
                                _externalJointPosition[logic] = -_positionPlane.Origin.DistanceTo(_robot.BasePlane.Origin);
                            }

                            count += 1;
                        }

                        // External Linear axis that does not move the robot
                        else
                        {
                            if (robotTarget.ExternalJointPosition[logic] == 9e9)
                            {
                                _externalJointPosition[logic] = Math.Max(0, Math.Min(axisLimits.Min, axisLimits.Max));
                            }
                            else
                            {
                                _externalJointPosition[logic] = robotTarget.ExternalJointPosition[logic];
                            }
                        }
                    }

                    // External Rotational Axis
                    else if (externalAxis is ExternalRotationalAxis)
                    {
                        if (robotTarget.ExternalJointPosition[logic] == 9e9)
                        {
                            _externalJointPosition[logic] = Math.Max(0, Math.Min(axisLimits.Min, axisLimits.Max));
                        }
                        else
                        {
                            _externalJointPosition[logic] = robotTarget.ExternalJointPosition[logic];
                        }
                    }

                    // Other External Axis types
                    else
                    {
                        if (robotTarget.ExternalJointPosition[logic] == 9e9)
                        {
                            _externalJointPosition[logic] = Math.Max(0, Math.Min(axisLimits.Min, axisLimits.Max));
                        }
                        else
                        {
                            _externalJointPosition[logic] = robotTarget.ExternalJointPosition[logic];
                        }
                    }
                }

                // Copy name
                _externalJointPosition.Name = _target.ExternalJointPosition.Name;
            }

            // Joint Target
            else
            {
                _externalJointPosition = _target.ExternalJointPosition.Duplicate();
            }
        }

        /// <summary>
        /// Clears the lists with the current solutions.
        /// </summary>
        private void ClearCurrentSolutions()
        {
            ResetRobotJointPositions();
            ResetExternalJointPosition();
            _errorText.Clear();
            _inLimits = true;
        }

        /// <summary>
        /// Resets the Robot Joint Position solutions
        /// </summary>
        private void ResetRobotJointPositions()
        {
            for (int i = 0; i < _robotJointPositions.Length; i++)
            {
                _robotJointPositions[i].Reset();
            }
        }

        /// <summary>
        /// Resest the the External Joint Position solution
        /// </summary>
        private void ResetExternalJointPosition()
        {
            _externalJointPosition.Reset();
        }

        /// <summary>
        /// Returns the transformed tool plane. 
        /// </summary>
        /// <param name="targetPlane"> The global target plane defined in the world coordinate space. </param>
        /// <param name="attachmentPlane"> The attachement plane of the robot defined in the robot coordinate space. </param>
        /// <param name="toolPlane"> The TCP plane. </param>
        /// <returns> 
        /// The transfomed tool plane. 
        /// </returns>
        private Plane TransformToolPlane(Plane targetPlane, Plane attachmentPlane, Plane toolPlane)
        {
            Plane result = new Plane(attachmentPlane);
            result.Rotate(Math.PI, attachmentPlane.ZAxis); // Flips the plane
            Transform trans = Transform.PlaneToPlane(toolPlane, targetPlane);
            result.Transform(trans);
            return result;
        }

        /// <summary>
        /// Returns the base position of the robot in world coordinate space if it is moved by an external axis.
        /// </summary>
        /// <returns> 
        /// The position of the robot as a plane. 
        /// </returns>
        private Plane GetPositionPlane()
        {
            // NOTE: Only works for a robot info with an maximum of one external linear axis

            // Deep copy the current position / base plane
            Plane plane = new Plane(_robot.BasePlane);

            // Check if an external axis is attached to the robot 
            for (int i = 0; i < _robot.ExternalAxes.Count; i++)
            {
                ExternalAxis externalAxis = _robot.ExternalAxes[i];
                int logic = externalAxis.AxisNumber;

                // Moves Robot?
                if (externalAxis.MovesRobot == true)
                {
                    // An External Linear Axis that moves the robot
                    if (externalAxis is ExternalLinearAxis externalLinearAxis)
                    {
                        if (_target.ExternalJointPosition[logic] == 9e9)
                        {
                            externalLinearAxis.AxisCurve.ClosestPoint(_targetPlane.Origin, out double param);
                            plane.Origin = externalLinearAxis.AxisCurve.PointAt(param);
                        }

                        else
                        {
                            plane = externalLinearAxis.CalculatePosition(_target.ExternalJointPosition, out _);
                        }
                    }

                    // An External Rotational Axis that moves the robot
                    else if (externalAxis is ExternalRotationalAxis externalRotationalAxis)
                    {
                        plane = externalRotationalAxis.CalculatePosition(_target.ExternalJointPosition, out _);
                    }

                    // Other External Axis types that move the robot
                    else
                    {
                        plane = externalAxis.CalculatePosition(_target.ExternalJointPosition, out _);
                    }

                    // Break the loop since one axternal axis can move the robot.
                    break;
                }
            }

            // Returns the position plane of the robot
            return plane;
        }

        /// <summary>
        /// Checks if the positions of the robot axes are inside its limits.
        /// </summary>
        private void CheckInternalAxisLimits()
        {
            for (int i = 0; i < _robotJointPosition.Length; i++)
            {
                if (_robot.InternalAxisLimits[i].IncludesParameter(_robotJointPosition[i], false) == false)
                { 
                    _errorText.Add($"Movement {Movement.Target.Name}\\{Movement.WorkObject.Name}: The position of robot axis {i + 1} is not in range.");
                    _inLimits = false;
                }
            }

            if (_elbowSingularity == true)
            {
                _errorText.Add($"Movement {Movement.Target.Name}\\{Movement.WorkObject.Name}: The target is out of reach (elbow singularity).");
                _inLimits = false;
            }
        }

        /// <summary>
        /// Checks if the positions of the external axes are inside its limits.
        /// </summary>
        private void CheckExternalAxisLimits()
        {
            for (int i = 0; i < _robot.ExternalAxes.Count; i++)
            {
                int number = _robot.ExternalAxes[i].AxisNumber;
                char logic = _robot.ExternalAxes[i].AxisLogic;

                if (_robot.ExternalAxes[i].AxisLimits.IncludesParameter(_externalJointPosition[number], false) == false)
                {
                    _errorText.Add($"Movement {Movement.Target.Name}\\{Movement.WorkObject.Name}: The position of external logical axis {logic} is not in range.");
                    _inLimits = false;
                }
            }
        }
        #endregion

        #region properties
        /// <summary>
        /// Gets a value indicating whether or not the object is valid.
        /// </summary>
        public bool IsValid
        {
            get
            {
                if (_robot == null) { return false; }
                if (_robot.IsValid == false) { return false; }
                if (_movement == null) { return false; }
                if (_movement.IsValid == false) { return false; }
                return true;
            }
        }

        /// <summary>
        /// Gets or sets the Robot.
        /// </summary>
        public Robot Robot
        {
            get 
            { 
                return _robot; 
            }
            set 
            { 
                _robot = value;
                ReInitialize();
            }
        }

        /// <summary>
        /// Gets or sets the Movement.
        /// </summary>
        /// <remarks>
        /// The target and work object are obtained from this movement.
        /// </remarks>
        public Movement Movement
        {
            get 
            { 
                return _movement; 
            }
            set 
            { 
                _movement = value;
                ReInitialize();
            }
        }

        /// <summary>
        /// Gets the tool used by the this Inverse Kinematics.
        /// </summary>
        /// <remarks>
        /// By default the tool attached to the robot is used. 
        /// If a tool is set as a property of the movement, this tool will be used. 
        /// </remarks>
        public RobotTool RobotTool
        {
            get { return _robotTool; }
        }

        /// <summary>
        /// Gets the eight latest calculated Robot Joint Positions.
        /// </summary>
        public List<RobotJointPosition> RobotJointPositions
        {
            get { return _robotJointPositions.ToList(); }
        }

        /// <summary>
        /// Gets the latest calculated Robot Joint Position.
        /// </summary>
        public RobotJointPosition RobotJointPosition
        {
            get { return _robotJointPosition; }
        }

        /// <summary>
        /// Gets the latest calculated External Joint Position.
        /// </summary>
        public ExternalJointPosition ExternalJointPosition
        {
            get { return _externalJointPosition; }
        }

        /// <summary>
        /// Gets the collected error messages.
        /// </summary>
        public List<string> ErrorText
        {
            get { return _errorText; }
        }

        /// <summary>
        /// Gets a value indicating whether or not the internal and external values are within their limits.
        /// </summary>
        public bool InLimits
        {
            get { return _inLimits; }
        }
        #endregion
    }
}<|MERGE_RESOLUTION|>--- conflicted
+++ resolved
@@ -39,24 +39,16 @@
         private double _upperArmLength;
         private double _elbowLength;
         private double _axis4offsetAngle;
-<<<<<<< HEAD
-        private readonly List<string> _errorText = new List<string>(); // Error text
-        private bool _inLimits = true; // Indicates if the joint positions are in limits 
-        private readonly RobotJointPosition[] _robotJointPositions = new RobotJointPosition[8]; // Contains all the eight solutions
-        private RobotJointPosition _robotJointPosition = new RobotJointPosition(); // Contains the final solution
-        private ExternalJointPosition _externalJointPosition = new ExternalJointPosition(); // Contains the final solution
-        private readonly bool[] _elbowSingularities = new bool[8];
-        private bool _elbowSingularity = false;
-=======
         private readonly List<string> _errorText = new List<string>();
         private bool _inLimits = true; 
         private readonly RobotJointPosition[] _robotJointPositions = new RobotJointPosition[8]; 
-        private RobotJointPosition _robotJointPosition = new RobotJointPosition();
+        private RobotJointPosition _robotJointPosition = new RobotJointPosition(); 
         private ExternalJointPosition _externalJointPosition = new ExternalJointPosition();
+        private readonly bool[] _elbowSingularities = new bool[8];
+        private bool _elbowSingularity = false;
 
         private static readonly double _pi = Math.PI;
         private static readonly double _twoPi = 2 * Math.PI;
->>>>>>> e59bb976
         #endregion
 
         #region constructors
@@ -212,17 +204,11 @@
                 }
 
                 // Other robot info related fields
-<<<<<<< HEAD
-                _wristOffset = _axisPlanes[5].Origin.X - _axisPlanes[4].Origin.X;
+                _wristOffset1 = _axisPlanes[5].Origin.X - _axisPlanes[4].Origin.X;
+                _wristOffset2 = _axisPlanes[5].Origin.Z - _axisPlanes[4].Origin.Z;
                 _lowerArmLength = _robot.LowerArmLength;
                 _upperArmLength = _robot.UpperArmLength;
                 _elbowLength = _robot.ElbowLength;
-=======
-                _wristOffset1 = _axisPlanes[5].Origin.X - _axisPlanes[4].Origin.X;
-                _wristOffset2 = _axisPlanes[5].Origin.Z - _axisPlanes[4].Origin.Z;
-                _lowerArmLength = _axisPlanes[1].Origin.DistanceTo(_axisPlanes[2].Origin);
-                _upperArmLength = _axisPlanes[2].Origin.DistanceTo(_axisPlanes[4].Origin);
->>>>>>> e59bb976
                 _axis4offsetAngle = Math.Atan2(_axisPlanes[4].Origin.Z - _axisPlanes[2].Origin.Z, _axisPlanes[4].Origin.X - _axisPlanes[2].Origin.X);
                 _wrist = new Point3d(_endPlane.PointAt(0, 0 , _wristOffset1));
                 //_wrist = new Point3d(_endPlane.PointAt(0, _wristOffset2, _wristOffset1));
@@ -454,12 +440,8 @@
                 }
 
                 // Select solution
-<<<<<<< HEAD
-                _robotJointPosition = _robotJointPositions[robotTarget.AxisConfig];
-                _elbowSingularity = _elbowSingularities[robotTarget.AxisConfig];
-=======
                 _robotJointPosition = _robotJointPositions[robotTarget.ConfigurationData.Cfx];
->>>>>>> e59bb976
+                _elbowSingularity = _elbowSingularities[robotTarget.ConfigurationData.Cfx];
             }
 
             else if (_target is JointTarget jointTarget)
