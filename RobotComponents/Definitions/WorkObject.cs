--- conflicted
+++ resolved
@@ -3,15 +3,10 @@
 // Free Software Foundation. For more information and the LICENSE file, 
 // see <https://github.com/RobotComponents/RobotComponents>.
 
-<<<<<<< HEAD
-// System lib
-using System;
-=======
 // System Libs
 using System;
 using System.Runtime.Serialization;
 using System.Security.Permissions;
->>>>>>> d1e06a64
 // Rhino Libs
 using Rhino.Geometry;
 // Robot Components Libs
