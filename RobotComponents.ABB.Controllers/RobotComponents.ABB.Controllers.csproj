--- conflicted
+++ resolved
@@ -1,4 +1,4 @@
-﻿<Project Sdk="Microsoft.NET.Sdk">
+<Project Sdk="Microsoft.NET.Sdk">
 
   <PropertyGroup>
     <TargetFramework>net48</TargetFramework>
@@ -32,21 +32,6 @@
     <Reference Include="ABB.Robotics.Controllers.PC">
       <HintPath>..\DLLs\ABB.Robotics.Controllers.PC.dll</HintPath>
     </Reference>
-<<<<<<< HEAD
-=======
-    <Reference Include="Ed.Eto, Version=1.0.0.0, Culture=neutral, PublicKeyToken=552281e97c755530, processorArchitecture=MSIL">
-      <HintPath>..\packages\RhinoCommon.8.0.23304.9001\lib\net48\Ed.Eto.dll</HintPath>
-    </Reference>
-    <Reference Include="Eto, Version=2.7.0.0, Culture=neutral, PublicKeyToken=552281e97c755530, processorArchitecture=MSIL">
-      <HintPath>..\packages\RhinoCommon.8.0.23304.9001\lib\net48\Eto.dll</HintPath>
-    </Reference>
-    <Reference Include="Rhino.UI, Version=8.0.23304.9001, Culture=neutral, PublicKeyToken=552281e97c755530, processorArchitecture=MSIL">
-      <HintPath>..\packages\RhinoCommon.8.0.23304.9001\lib\net48\Rhino.UI.dll</HintPath>
-    </Reference>
-    <Reference Include="RhinoCommon, Version=8.0.23304.9001, Culture=neutral, PublicKeyToken=552281e97c755530, processorArchitecture=MSIL">
-      <HintPath>..\packages\RhinoCommon.8.0.23304.9001\lib\net48\RhinoCommon.dll</HintPath>
-    </Reference>
->>>>>>> 3bac6f1f
     <Reference Include="RobotStudio.Services.RobApi">
       <HintPath>..\DLLs\RobotStudio.Services.RobApi.dll</HintPath>
     </Reference>
@@ -54,73 +39,5 @@
       <HintPath>..\DLLs\RobotStudio.Services.RobApi.Desktop.dll</HintPath>
     </Reference>
   </ItemGroup>
-<<<<<<< HEAD
 
-=======
-  <ItemGroup>
-    <Compile Include="Enumerations\Enumerations.cs" />
-    <Compile Include="Forms\PickRapidDomainPathForm.cs" />
-    <Compile Include="Forms\PickConfigurationDomainPathForm.cs" />
-    <Compile Include="Forms\PickControllerForm.cs" />
-    <Compile Include="Forms\PickSignalForm.cs" />
-    <Compile Include="Forms\PickTaskForm.cs" />
-    <Compile Include="Controller.cs" />
-    <Compile Include="Properties\AssemblyInfo.cs" />
-    <Compile Include="Properties\Resources.Designer.cs">
-      <AutoGen>True</AutoGen>
-      <DesignTime>True</DesignTime>
-      <DependentUpon>Resources.resx</DependentUpon>
-    </Compile>
-    <Compile Include="Signal.cs" />
-  </ItemGroup>
-  <ItemGroup>
-    <EmbeddedResource Include="Properties\Resources.resx">
-      <Generator>ResXFileCodeGenerator</Generator>
-      <LastGenOutput>Resources.Designer.cs</LastGenOutput>
-    </EmbeddedResource>
-  </ItemGroup>
-  <ItemGroup>
-    <ProjectReference Include="..\RobotComponents.ABB\RobotComponents.ABB.csproj">
-      <Project>{496ba2ce-d067-42b3-bd7f-d1bb429a4987}</Project>
-      <Name>RobotComponents.ABB</Name>
-    </ProjectReference>
-    <ProjectReference Include="..\RobotComponents\RobotComponents.csproj">
-      <Project>{f7ea2eb3-c653-4839-8843-f82c828a4b21}</Project>
-      <Name>RobotComponents</Name>
-    </ProjectReference>
-  </ItemGroup>
-  <ItemGroup>
-    <None Include="app.config" />
-    <None Include="packages.config" />
-  </ItemGroup>
-  <Import Project="$(MSBuildToolsPath)\Microsoft.CSharp.targets" />
-  <!-- To modify your build process, add your task inside one of the targets below and uncomment it. 
-       Other similar extension points exist, see Microsoft.Common.targets.
-  <Target Name="BeforeBuild">
-  </Target>
-  <Target Name="AfterBuild">
-  </Target>
-  -->
-  <PropertyGroup>
-    <PostBuildEvent>
-    </PostBuildEvent>
-  </PropertyGroup>
-  <PropertyGroup>
-    <FallbackCulture>en-US</FallbackCulture>
-  </PropertyGroup>
-  <PropertyGroup Condition="'$(Configuration)|$(Platform)' == 'Debug|AnyCPU'">
-    <StartProgram>C:\Program Files\Rhino 6\System\Rhino.exe</StartProgram>
-    <StartArguments>
-    </StartArguments>
-    <StartAction>Program</StartAction>
-    <DocumentationFile>bin\RobotComponents.ABB.Controllers.xml</DocumentationFile>
-  </PropertyGroup>
-  <Import Project="..\packages\RhinoCommon.8.0.23304.9001\build\net48\RhinoCommon.targets" Condition="Exists('..\packages\RhinoCommon.8.0.23304.9001\build\net48\RhinoCommon.targets')" />
-  <Target Name="EnsureNuGetPackageBuildImports" BeforeTargets="PrepareForBuild">
-    <PropertyGroup>
-      <ErrorText>This project references NuGet package(s) that are missing on this computer. Use NuGet Package Restore to download them.  For more information, see http://go.microsoft.com/fwlink/?LinkID=322105. The missing file is {0}.</ErrorText>
-    </PropertyGroup>
-    <Error Condition="!Exists('..\packages\RhinoCommon.8.0.23304.9001\build\net48\RhinoCommon.targets')" Text="$([System.String]::Format('$(ErrorText)', '..\packages\RhinoCommon.8.0.23304.9001\build\net48\RhinoCommon.targets'))" />
-  </Target>
->>>>>>> 3bac6f1f
 </Project>