﻿namespace RobotComponents.Utils
{
    internal static class VersionNumbering
    {
        /// <summary>
        /// Returns the Current Version of the RobotComponent Plugin. Has to be manually updated each time
        /// 0.XX.XXX ---> mature release
        /// X.00.XXX ---> minor release(for example new functions new components...etc.)
        /// X.XX.000 ---> Bug fixes small improvements
        /// </summary>
<<<<<<< HEAD
        public static readonly string CurrentVersion = "0.04.020";
=======
        public static readonly string CurrentVersion = "0.05.000";
>>>>>>> bba81601
    }

}<|MERGE_RESOLUTION|>--- conflicted
+++ resolved
@@ -8,11 +8,7 @@
         /// X.00.XXX ---> minor release(for example new functions new components...etc.)
         /// X.XX.000 ---> Bug fixes small improvements
         /// </summary>
-<<<<<<< HEAD
-        public static readonly string CurrentVersion = "0.04.020";
-=======
         public static readonly string CurrentVersion = "0.05.000";
->>>>>>> bba81601
     }
 
 }