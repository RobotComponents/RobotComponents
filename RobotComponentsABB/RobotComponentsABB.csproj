--- conflicted
+++ resolved
@@ -152,11 +152,8 @@
     <Compile Include="Goos\SpeedDataGoo.cs" />
     <Compile Include="Goos\TargetGoo.cs" />
     <Compile Include="Goos\TimerGoo.cs" />
-<<<<<<< HEAD
     <Compile Include="Parameters\SpeedDataParam.cs" />
-=======
     <Compile Include="Parameters\JointMovementParam.cs" />
->>>>>>> a7593b41
     <Compile Include="Parameters\WorkObjectParam.cs" />
     <Compile Include="Parameters\AutoAxisConfigParam.cs" />
     <Compile Include="Parameters\CodeLineParam.cs" />
