﻿<Project Sdk="Microsoft.NET.Sdk">

  <PropertyGroup>
    <TargetFramework>net48</TargetFramework>
    <RootNamespace>RobotComponents.ABB.Presets</RootNamespace>
    <AssemblyName>RobotComponents.ABB.Presets</AssemblyName>
    <OutputType>Library</OutputType>
    <DocumentationFile>bin\RobotComponents.ABB.Presets.xml</DocumentationFile>
    <GenerateAssemblyInfo>false</GenerateAssemblyInfo>
    <DisableFastUpToDateCheck>true</DisableFastUpToDateCheck>
    <IncludeSymbols>False</IncludeSymbols>
    <PackageLicenseFile>LICENSE</PackageLicenseFile>
  </PropertyGroup>
<<<<<<< HEAD

=======
  <PropertyGroup Condition=" '$(Configuration)|$(Platform)' == 'Release|AnyCPU' ">
    <DebugType>pdbonly</DebugType>
    <Optimize>true</Optimize>
    <OutputPath>bin\Release\</OutputPath>
    <DefineConstants>TRACE</DefineConstants>
    <ErrorReport>prompt</ErrorReport>
    <WarningLevel>4</WarningLevel>
  </PropertyGroup>
  <ItemGroup>
    <Reference Include="Ed.Eto, Version=1.0.0.0, Culture=neutral, PublicKeyToken=552281e97c755530, processorArchitecture=MSIL">
      <HintPath>..\packages\RhinoCommon.8.0.23304.9001\lib\net48\Ed.Eto.dll</HintPath>
    </Reference>
    <Reference Include="Eto, Version=2.7.0.0, Culture=neutral, PublicKeyToken=552281e97c755530, processorArchitecture=MSIL">
      <HintPath>..\packages\RhinoCommon.8.0.23304.9001\lib\net48\Eto.dll</HintPath>
    </Reference>
    <Reference Include="Rhino.UI, Version=8.0.23304.9001, Culture=neutral, PublicKeyToken=552281e97c755530, processorArchitecture=MSIL">
      <HintPath>..\packages\RhinoCommon.8.0.23304.9001\lib\net48\Rhino.UI.dll</HintPath>
    </Reference>
    <Reference Include="RhinoCommon, Version=8.0.23304.9001, Culture=neutral, PublicKeyToken=552281e97c755530, processorArchitecture=MSIL">
      <HintPath>..\packages\RhinoCommon.8.0.23304.9001\lib\net48\RhinoCommon.dll</HintPath>
    </Reference>
    <Reference Include="System" />
    <Reference Include="System.Core" />
    <Reference Include="System.Drawing" />
    <Reference Include="System.Windows.Forms" />
    <Reference Include="System.Xml.Linq" />
    <Reference Include="System.Data" />
    <Reference Include="System.Xml" />
  </ItemGroup>
  <ItemGroup>
    <Compile Include="Enumerations\Enumerations.cs" />
    <Compile Include="Factory.cs" />
    <Compile Include="Forms\PickRobotForm.cs" />
    <Compile Include="Properties\AssemblyInfo.cs" />
    <Compile Include="Properties\Resources.Designer.cs">
      <AutoGen>True</AutoGen>
      <DesignTime>True</DesignTime>
      <DependentUpon>Resources.resx</DependentUpon>
    </Compile>
    <Compile Include="Robots\CRB15000_10_152.cs" />
    <Compile Include="Robots\CRB15000_12_127.cs" />
    <Compile Include="Robots\CRB15000_5_095.cs" />
    <Compile Include="Robots\IRB1010_15_037.cs" />
    <Compile Include="Robots\IRB1100_4_0475.cs" />
    <Compile Include="Robots\IRB1100_4_058.cs" />
    <Compile Include="Robots\IRB1200_5_090.cs" />
    <Compile Include="Robots\IRB1200_7_070.cs" />
    <Compile Include="Robots\IRB120_3_058.cs" />
    <Compile Include="Robots\IRB1300_10_115.cs" />
    <Compile Include="Robots\IRB1300_11_090.cs" />
    <Compile Include="Robots\IRB1300_7_140.cs" />
    <Compile Include="Robots\IRB140_6_081.cs" />
    <Compile Include="Robots\IRB1520ID_4_150.cs" />
    <Compile Include="Robots\IRB1600_10_120.cs" />
    <Compile Include="Robots\IRB1600_6_120.cs" />
    <Compile Include="Robots\IRB1600_10_145.cs" />
    <Compile Include="Robots\IRB1600_6_145.cs" />
    <Compile Include="Robots\IRB1660ID_6_155.cs" />
    <Compile Include="Robots\IRB1660ID_4_155.cs" />
    <Compile Include="Robots\IRB2600ID_15_185.cs" />
    <Compile Include="Robots\IRB2600ID_8_200.cs" />
    <Compile Include="Robots\IRB2600_20_165.cs" />
    <Compile Include="Robots\IRB2600_12_185.cs" />
    <Compile Include="Robots\IRB2600_12_165.cs" />
    <Compile Include="Robots\IRB4600_20_250.cs" />
    <Compile Include="Robots\IRB4600_40_255.cs" />
    <Compile Include="Robots\IRB4600_60_205.cs" />
    <Compile Include="Robots\IRB4600_45_205.cs" />
    <Compile Include="Robots\IRB5720_125_300.cs" />
    <Compile Include="Robots\IRB5720_90_300_LID.cs" />
    <Compile Include="Robots\IRB5720_155_260_LID.cs" />
    <Compile Include="Robots\IRB5720_180_260.cs" />
    <Compile Include="Robots\IRB6620_150_220.cs" />
    <Compile Include="Robots\IRB6640_185_280.cs" />
    <Compile Include="Robots\IRB6640_235_255.cs" />
    <Compile Include="Robots\IRB6650S_125_350.cs" />
    <Compile Include="Robots\IRB6650S_200_300.cs" />
    <Compile Include="Robots\IRB6650S_90_390.cs" />
    <Compile Include="Robots\IRB6650_125_320.cs" />
    <Compile Include="Robots\IRB6650_200_275.cs" />
    <Compile Include="Robots\IRB6700_150_320.cs" />
    <Compile Include="Robots\IRB6700_155_285.cs" />
    <Compile Include="Robots\IRB6700_175_305.cs" />
    <Compile Include="Robots\IRB6700_200_260.cs" />
    <Compile Include="Robots\IRB6700_205_280.cs" />
    <Compile Include="Robots\IRB6700_235_265.cs" />
    <Compile Include="Robots\IRB6700_245_300.cs" />
    <Compile Include="Robots\IRB6700_300_270.cs" />
    <Compile Include="Robots\IRB6790_205_280.cs" />
    <Compile Include="Robots\IRB6790_235_265.cs" />
    <Compile Include="Robots\IRB7600_150_350.cs" />
    <Compile Include="Robots\IRB7600_325_310.cs" />
    <Compile Include="Robots\IRB7600_340_280.cs" />
    <Compile Include="Robots\IRB7600_400_255.cs" />
    <Compile Include="Robots\IRB5710_70_270_LID.cs" />
    <Compile Include="Robots\IRB5710_90_230_LID.cs" />
    <Compile Include="Robots\IRB5710_90_270.cs" />
    <Compile Include="Robots\IRB5710_110_230.cs" />
    <Compile Include="Robots\IRB7600_500_255.cs" />
  </ItemGroup>
  <ItemGroup>
    <ProjectReference Include="..\RobotComponents.ABB\RobotComponents.ABB.csproj">
      <Project>{496ba2ce-d067-42b3-bd7f-d1bb429a4987}</Project>
      <Name>RobotComponents.ABB</Name>
    </ProjectReference>
    <ProjectReference Include="..\RobotComponents\RobotComponents.csproj">
      <Project>{f7ea2eb3-c653-4839-8843-f82c828a4b21}</Project>
      <Name>RobotComponents</Name>
    </ProjectReference>
  </ItemGroup>
  <ItemGroup>
    <EmbeddedResource Include="Properties\Resources.resx">
      <Generator>ResXFileCodeGenerator</Generator>
      <LastGenOutput>Resources.Designer.cs</LastGenOutput>
    </EmbeddedResource>
  </ItemGroup>
  <ItemGroup>
    <None Include="app.config" />
    <None Include="packages.config" />
    <None Include="Resources\IRB6790_235_2_65_link_3.txt" />
  </ItemGroup>
  <ItemGroup>
    <None Include="Resources\IRB6790_235_2_65_link_4.txt" />
  </ItemGroup>
  <ItemGroup>
    <None Include="Resources\IRB6790_235_2_65_link_5.txt" />
  </ItemGroup>
  <ItemGroup>
    <None Include="Resources\IRB6790_235_2_65_link_6.txt" />
  </ItemGroup>
  <ItemGroup>
    <None Include="Resources\IRB7600_150_3_50_link_0.txt" />
  </ItemGroup>
  <ItemGroup>
    <None Include="Resources\IRB7600_150_3_50_link_1.txt" />
  </ItemGroup>
  <ItemGroup>
    <None Include="Resources\IRB7600_150_3_50_link_2.txt" />
  </ItemGroup>
  <ItemGroup>
    <None Include="Resources\IRB7600_150_3_50_link_3.txt" />
  </ItemGroup>
  <ItemGroup>
    <None Include="Resources\IRB7600_150_3_50_link_4.txt" />
  </ItemGroup>
  <ItemGroup>
    <None Include="Resources\IRB7600_150_3_50_link_5.txt" />
  </ItemGroup>
  <ItemGroup>
    <None Include="Resources\IRB7600_150_3_50_link_6.txt" />
  </ItemGroup>
  <ItemGroup>
    <None Include="Resources\IRB7600_325_3_10_link_0.txt" />
  </ItemGroup>
  <ItemGroup>
    <None Include="Resources\IRB7600_325_3_10_link_1.txt" />
  </ItemGroup>
  <ItemGroup>
    <None Include="Resources\IRB7600_325_3_10_link_2.txt" />
  </ItemGroup>
  <ItemGroup>
    <None Include="Resources\IRB7600_325_3_10_link_3.txt" />
  </ItemGroup>
  <ItemGroup>
    <None Include="Resources\IRB7600_325_3_10_link_4.txt" />
  </ItemGroup>
  <ItemGroup>
    <None Include="Resources\IRB7600_325_3_10_link_5.txt" />
  </ItemGroup>
  <ItemGroup>
    <None Include="Resources\IRB7600_325_3_10_link_6.txt" />
  </ItemGroup>
  <ItemGroup>
    <None Include="Resources\IRB7600_340_2_80_link_0.txt" />
  </ItemGroup>
  <ItemGroup>
    <None Include="Resources\IRB7600_340_2_80_link_1.txt" />
  </ItemGroup>
  <ItemGroup>
    <None Include="Resources\IRB7600_340_2_80_link_2.txt" />
  </ItemGroup>
  <ItemGroup>
    <None Include="Resources\IRB7600_340_2_80_link_3.txt" />
  </ItemGroup>
  <ItemGroup>
    <None Include="Resources\IRB7600_340_2_80_link_4.txt" />
  </ItemGroup>
  <ItemGroup>
    <None Include="Resources\IRB7600_340_2_80_link_5.txt" />
  </ItemGroup>
  <ItemGroup>
    <None Include="Resources\IRB7600_340_2_80_link_6.txt" />
  </ItemGroup>
  <ItemGroup>
    <None Include="Resources\IRB7600_400_2_55_link_0.txt" />
  </ItemGroup>
  <ItemGroup>
    <None Include="Resources\IRB7600_400_2_55_link_1.txt" />
  </ItemGroup>
  <ItemGroup>
    <None Include="Resources\IRB7600_400_2_55_link_2.txt" />
  </ItemGroup>
  <ItemGroup>
    <None Include="Resources\IRB7600_400_2_55_link_3.txt" />
  </ItemGroup>
  <ItemGroup>
    <None Include="Resources\IRB7600_400_2_55_link_4.txt" />
  </ItemGroup>
  <ItemGroup>
    <None Include="Resources\IRB7600_400_2_55_link_5.txt" />
  </ItemGroup>
  <ItemGroup>
    <None Include="Resources\IRB7600_400_2_55_link_6.txt" />
  </ItemGroup>
  <ItemGroup>
    <None Include="Resources\IRB7600_500_2_55_link_0.txt" />
  </ItemGroup>
  <ItemGroup>
    <None Include="Resources\IRB7600_500_2_55_link_1.txt" />
  </ItemGroup>
  <ItemGroup>
    <None Include="Resources\IRB7600_500_2_55_link_2.txt" />
  </ItemGroup>
  <ItemGroup>
    <None Include="Resources\IRB7600_500_2_55_link_3.txt" />
  </ItemGroup>
  <ItemGroup>
    <None Include="Resources\IRB7600_500_2_55_link_4.txt" />
  </ItemGroup>
  <ItemGroup>
    <None Include="Resources\IRB7600_500_2_55_link_5.txt" />
  </ItemGroup>
  <ItemGroup>
    <None Include="Resources\IRB7600_500_2_55_link_6.txt" />
  </ItemGroup>
  <ItemGroup>
    <None Include="Resources\CRB15000_5_0_95_link_0.txt" />
  </ItemGroup>
  <ItemGroup>
    <None Include="Resources\CRB15000_5_0_95_link_1.txt" />
  </ItemGroup>
  <ItemGroup>
    <None Include="Resources\CRB15000_5_0_95_link_2.txt" />
  </ItemGroup>
  <ItemGroup>
    <None Include="Resources\CRB15000_5_0_95_link_3.txt" />
  </ItemGroup>
  <ItemGroup>
    <None Include="Resources\CRB15000_5_0_95_link_4.txt" />
  </ItemGroup>
  <ItemGroup>
    <None Include="Resources\CRB15000_5_0_95_link_5.txt" />
  </ItemGroup>
  <ItemGroup>
    <None Include="Resources\CRB15000_5_0_95_link_6.txt" />
  </ItemGroup>
  <ItemGroup>
    <None Include="Resources\IRB120_3_0_58_link_0.txt" />
  </ItemGroup>
  <ItemGroup>
    <None Include="Resources\IRB120_3_0_58_link_1.txt" />
  </ItemGroup>
  <ItemGroup>
    <None Include="Resources\IRB120_3_0_58_link_2.txt" />
  </ItemGroup>
  <ItemGroup>
    <None Include="Resources\IRB120_3_0_58_link_3.txt" />
  </ItemGroup>
  <ItemGroup>
    <None Include="Resources\IRB120_3_0_58_link_4.txt" />
  </ItemGroup>
  <ItemGroup>
    <None Include="Resources\IRB120_3_0_58_link_5.txt" />
  </ItemGroup>
  <ItemGroup>
    <None Include="Resources\IRB120_3_0_58_link_6.txt" />
  </ItemGroup>
  <ItemGroup>
    <None Include="Resources\IRB140_6_0_81_link_0.txt" />
  </ItemGroup>
  <ItemGroup>
    <None Include="Resources\IRB140_6_0_81_link_1.txt" />
  </ItemGroup>
  <ItemGroup>
    <None Include="Resources\IRB140_6_0_81_link_2.txt" />
  </ItemGroup>
  <ItemGroup>
    <None Include="Resources\IRB140_6_0_81_link_3.txt" />
  </ItemGroup>
  <ItemGroup>
    <None Include="Resources\IRB140_6_0_81_link_4.txt" />
  </ItemGroup>
  <ItemGroup>
    <None Include="Resources\IRB140_6_0_81_link_5.txt" />
  </ItemGroup>
  <ItemGroup>
    <None Include="Resources\IRB140_6_0_81_link_6.txt" />
  </ItemGroup>
  <ItemGroup>
    <None Include="Resources\IRB1010_1_5_0_37_link_0.txt" />
  </ItemGroup>
  <ItemGroup>
    <None Include="Resources\IRB1010_1_5_0_37_link_1.txt" />
  </ItemGroup>
  <ItemGroup>
    <None Include="Resources\IRB1010_1_5_0_37_link_2.txt" />
  </ItemGroup>
  <ItemGroup>
    <None Include="Resources\IRB1010_1_5_0_37_link_3.txt" />
  </ItemGroup>
  <ItemGroup>
    <None Include="Resources\IRB1010_1_5_0_37_link_4.txt" />
  </ItemGroup>
  <ItemGroup>
    <None Include="Resources\IRB1010_1_5_0_37_link_5.txt" />
  </ItemGroup>
  <ItemGroup>
    <None Include="Resources\IRB1010_1_5_0_37_link_6.txt" />
  </ItemGroup>
  <ItemGroup>
    <None Include="Resources\IRB1100_4_0_58_link_0.txt" />
  </ItemGroup>
  <ItemGroup>
    <None Include="Resources\IRB1100_4_0_58_link_1.txt" />
  </ItemGroup>
  <ItemGroup>
    <None Include="Resources\IRB1100_4_0_58_link_2.txt" />
  </ItemGroup>
  <ItemGroup>
    <None Include="Resources\IRB1100_4_0_58_link_3.txt" />
  </ItemGroup>
  <ItemGroup>
    <None Include="Resources\IRB1100_4_0_58_link_4.txt" />
  </ItemGroup>
  <ItemGroup>
    <None Include="Resources\IRB1100_4_0_58_link_5.txt" />
  </ItemGroup>
  <ItemGroup>
    <None Include="Resources\IRB1100_4_0_58_link_6.txt" />
  </ItemGroup>
  <ItemGroup>
    <None Include="Resources\IRB1100_4_0_475_link_0.txt" />
  </ItemGroup>
  <ItemGroup>
    <None Include="Resources\IRB1100_4_0_475_link_1.txt" />
  </ItemGroup>
  <ItemGroup>
    <None Include="Resources\IRB1100_4_0_475_link_2.txt" />
  </ItemGroup>
  <ItemGroup>
    <None Include="Resources\IRB1100_4_0_475_link_3.txt" />
  </ItemGroup>
  <ItemGroup>
    <None Include="Resources\IRB1100_4_0_475_link_4.txt" />
  </ItemGroup>
  <ItemGroup>
    <None Include="Resources\IRB1100_4_0_475_link_5.txt" />
  </ItemGroup>
  <ItemGroup>
    <None Include="Resources\IRB1100_4_0_475_link_6.txt" />
  </ItemGroup>
  <ItemGroup>
    <None Include="Resources\IRB1200_5_0_9_link_0.txt" />
  </ItemGroup>
  <ItemGroup>
    <None Include="Resources\IRB1200_5_0_9_link_1.txt" />
  </ItemGroup>
  <ItemGroup>
    <None Include="Resources\IRB1200_5_0_9_link_2.txt" />
  </ItemGroup>
  <ItemGroup>
    <None Include="Resources\IRB1200_5_0_9_link_3.txt" />
  </ItemGroup>
  <ItemGroup>
    <None Include="Resources\IRB1200_5_0_9_link_4.txt" />
  </ItemGroup>
  <ItemGroup>
    <None Include="Resources\IRB1200_5_0_9_link_5.txt" />
  </ItemGroup>
  <ItemGroup>
    <None Include="Resources\IRB1200_5_0_9_link_6.txt" />
  </ItemGroup>
  <ItemGroup>
    <None Include="Resources\IRB1200_7_0_7_link_0.txt" />
  </ItemGroup>
  <ItemGroup>
    <None Include="Resources\IRB1200_7_0_7_link_1.txt" />
  </ItemGroup>
  <ItemGroup>
    <None Include="Resources\IRB1200_7_0_7_link_2.txt" />
  </ItemGroup>
  <ItemGroup>
    <None Include="Resources\IRB1200_7_0_7_link_3.txt" />
  </ItemGroup>
  <ItemGroup>
    <None Include="Resources\IRB1200_7_0_7_link_4.txt" />
  </ItemGroup>
  <ItemGroup>
    <None Include="Resources\IRB1200_7_0_7_link_5.txt" />
  </ItemGroup>
  <ItemGroup>
    <None Include="Resources\IRB1200_7_0_7_link_6.txt" />
  </ItemGroup>
  <ItemGroup>
    <None Include="Resources\IRB1300_7_1_40_link_0.txt" />
  </ItemGroup>
  <ItemGroup>
    <None Include="Resources\IRB1300_7_1_40_link_1.txt" />
  </ItemGroup>
  <ItemGroup>
    <None Include="Resources\IRB1300_7_1_40_link_2.txt" />
  </ItemGroup>
  <ItemGroup>
    <None Include="Resources\IRB1300_7_1_40_link_3.txt" />
  </ItemGroup>
  <ItemGroup>
    <None Include="Resources\IRB1300_7_1_40_link_4.txt" />
  </ItemGroup>
  <ItemGroup>
    <None Include="Resources\IRB1300_7_1_40_link_5.txt" />
  </ItemGroup>
  <ItemGroup>
    <None Include="Resources\IRB1300_7_1_40_link_6.txt" />
  </ItemGroup>
  <ItemGroup>
    <None Include="Resources\IRB1300_10_1_15_link_0.txt" />
  </ItemGroup>
  <ItemGroup>
    <None Include="Resources\IRB1300_10_1_15_link_1.txt" />
  </ItemGroup>
  <ItemGroup>
    <None Include="Resources\IRB1300_10_1_15_link_2.txt" />
  </ItemGroup>
  <ItemGroup>
    <None Include="Resources\IRB1300_10_1_15_link_3.txt" />
  </ItemGroup>
  <ItemGroup>
    <None Include="Resources\IRB1300_10_1_15_link_4.txt" />
  </ItemGroup>
  <ItemGroup>
    <None Include="Resources\IRB1300_10_1_15_link_5.txt" />
  </ItemGroup>
  <ItemGroup>
    <None Include="Resources\IRB1300_10_1_15_link_6.txt" />
  </ItemGroup>
  <ItemGroup>
    <None Include="Resources\IRB1300_11_0_90_link_0.txt" />
  </ItemGroup>
  <ItemGroup>
    <None Include="Resources\IRB1300_11_0_90_link_1.txt" />
  </ItemGroup>
  <ItemGroup>
    <None Include="Resources\IRB1300_11_0_90_link_2.txt" />
  </ItemGroup>
  <ItemGroup>
    <None Include="Resources\IRB1300_11_0_90_link_3.txt" />
  </ItemGroup>
  <ItemGroup>
    <None Include="Resources\IRB1300_11_0_90_link_4.txt" />
  </ItemGroup>
  <ItemGroup>
    <None Include="Resources\IRB1300_11_0_90_link_5.txt" />
  </ItemGroup>
  <ItemGroup>
    <None Include="Resources\IRB1300_11_0_90_link_6.txt" />
  </ItemGroup>
  <ItemGroup>
    <None Include="Resources\IRB1520ID_4_1_50_link_0.txt" />
  </ItemGroup>
  <ItemGroup>
    <None Include="Resources\IRB1520ID_4_1_50_link_1.txt" />
  </ItemGroup>
  <ItemGroup>
    <None Include="Resources\IRB1520ID_4_1_50_link_2.txt" />
  </ItemGroup>
  <ItemGroup>
    <None Include="Resources\IRB1520ID_4_1_50_link_3.txt" />
  </ItemGroup>
  <ItemGroup>
    <None Include="Resources\IRB1520ID_4_1_50_link_4.txt" />
  </ItemGroup>
  <ItemGroup>
    <None Include="Resources\IRB1520ID_4_1_50_link_5.txt" />
  </ItemGroup>
  <ItemGroup>
    <None Include="Resources\IRB1520ID_4_1_50_link_6.txt" />
  </ItemGroup>
  <ItemGroup>
    <None Include="Resources\IRB1600_X_1_2_link_0.txt" />
  </ItemGroup>
  <ItemGroup>
    <None Include="Resources\IRB1600_X_1_2_link_1.txt" />
  </ItemGroup>
  <ItemGroup>
    <None Include="Resources\IRB1600_X_1_2_link_2.txt" />
  </ItemGroup>
  <ItemGroup>
    <None Include="Resources\IRB1600_X_1_2_link_3.txt" />
  </ItemGroup>
  <ItemGroup>
    <None Include="Resources\IRB1600_X_1_2_link_4.txt" />
  </ItemGroup>
  <ItemGroup>
    <None Include="Resources\IRB1600_X_1_2_link_5.txt" />
  </ItemGroup>
  <ItemGroup>
    <None Include="Resources\IRB1600_X_1_2_link_6.txt" />
  </ItemGroup>
  <ItemGroup>
    <None Include="Resources\IRB1600_x_1_45_link_0.txt" />
  </ItemGroup>
  <ItemGroup>
    <None Include="Resources\IRB1600_x_1_45_link_1.txt" />
  </ItemGroup>
  <ItemGroup>
    <None Include="Resources\IRB1600_x_1_45_link_2.txt" />
  </ItemGroup>
  <ItemGroup>
    <None Include="Resources\IRB1600_x_1_45_link_3.txt" />
  </ItemGroup>
  <ItemGroup>
    <None Include="Resources\IRB1600_x_1_45_link_4.txt" />
  </ItemGroup>
  <ItemGroup>
    <None Include="Resources\IRB1600_x_1_45_link_5.txt" />
  </ItemGroup>
  <ItemGroup>
    <None Include="Resources\IRB1600_x_1_45_link_6.txt" />
  </ItemGroup>
  <ItemGroup>
    <None Include="Resources\IRB1660ID_X_1_55_link_0.txt" />
  </ItemGroup>
  <ItemGroup>
    <None Include="Resources\IRB1660ID_X_1_55_link_1.txt" />
  </ItemGroup>
  <ItemGroup>
    <None Include="Resources\IRB1660ID_X_1_55_link_2.txt" />
  </ItemGroup>
  <ItemGroup>
    <None Include="Resources\IRB1660ID_X_1_55_link_3.txt" />
  </ItemGroup>
  <ItemGroup>
    <None Include="Resources\IRB1660ID_X_1_55_link_4.txt" />
  </ItemGroup>
  <ItemGroup>
    <None Include="Resources\IRB1660ID_X_1_55_link_5.txt" />
  </ItemGroup>
  <ItemGroup>
    <None Include="Resources\IRB1660ID_X_1_55_link_6.txt" />
  </ItemGroup>
  <ItemGroup>
    <None Include="Resources\IRB2600_12_1_85_link_0.txt" />
  </ItemGroup>
  <ItemGroup>
    <None Include="Resources\IRB2600_12_1_85_link_1.txt" />
  </ItemGroup>
  <ItemGroup>
    <None Include="Resources\IRB2600_12_1_85_link_2.txt" />
  </ItemGroup>
  <ItemGroup>
    <None Include="Resources\IRB2600_12_1_85_link_3.txt" />
  </ItemGroup>
  <ItemGroup>
    <None Include="Resources\IRB2600_12_1_85_link_4.txt" />
  </ItemGroup>
  <ItemGroup>
    <None Include="Resources\IRB2600_12_1_85_link_5.txt" />
  </ItemGroup>
  <ItemGroup>
    <None Include="Resources\IRB2600_12_1_85_link_6.txt" />
  </ItemGroup>
  <ItemGroup>
    <None Include="Resources\IRB2600_X_1_65_link_0.txt" />
  </ItemGroup>
  <ItemGroup>
    <None Include="Resources\IRB2600_X_1_65_link_1.txt" />
  </ItemGroup>
  <ItemGroup>
    <None Include="Resources\IRB2600_X_1_65_link_2.txt" />
  </ItemGroup>
  <ItemGroup>
    <None Include="Resources\IRB2600_X_1_65_link_3.txt" />
  </ItemGroup>
  <ItemGroup>
    <None Include="Resources\IRB2600_X_1_65_link_4.txt" />
  </ItemGroup>
  <ItemGroup>
    <None Include="Resources\IRB2600_X_1_65_link_5.txt" />
  </ItemGroup>
  <ItemGroup>
    <None Include="Resources\IRB2600_X_1_65_link_6.txt" />
  </ItemGroup>
  <ItemGroup>
    <None Include="Resources\IRB2600ID_8_2_0_link_0.txt" />
  </ItemGroup>
  <ItemGroup>
    <None Include="Resources\IRB2600ID_8_2_0_link_1.txt" />
  </ItemGroup>
  <ItemGroup>
    <None Include="Resources\IRB2600ID_8_2_0_link_2.txt" />
  </ItemGroup>
  <ItemGroup>
    <None Include="Resources\IRB2600ID_8_2_0_link_3.txt" />
  </ItemGroup>
  <ItemGroup>
    <None Include="Resources\IRB2600ID_8_2_0_link_4.txt" />
  </ItemGroup>
  <ItemGroup>
    <None Include="Resources\IRB2600ID_8_2_0_link_5.txt" />
  </ItemGroup>
  <ItemGroup>
    <None Include="Resources\IRB2600ID_8_2_0_link_6.txt" />
  </ItemGroup>
  <ItemGroup>
    <None Include="Resources\IRB2600ID_15_1_85_link_0.txt" />
  </ItemGroup>
  <ItemGroup>
    <None Include="Resources\IRB2600ID_15_1_85_link_1.txt" />
  </ItemGroup>
  <ItemGroup>
    <None Include="Resources\IRB2600ID_15_1_85_link_2.txt" />
  </ItemGroup>
  <ItemGroup>
    <None Include="Resources\IRB2600ID_15_1_85_link_3.txt" />
  </ItemGroup>
  <ItemGroup>
    <None Include="Resources\IRB2600ID_15_1_85_link_4.txt" />
  </ItemGroup>
  <ItemGroup>
    <None Include="Resources\IRB2600ID_15_1_85_link_5.txt" />
  </ItemGroup>
  <ItemGroup>
    <None Include="Resources\IRB2600ID_15_1_85_link_6.txt" />
  </ItemGroup>
  <ItemGroup>
    <None Include="Resources\IRB4600_20_2_50_link_0.txt" />
  </ItemGroup>
  <ItemGroup>
    <None Include="Resources\IRB4600_20_2_50_link_1.txt" />
  </ItemGroup>
  <ItemGroup>
    <None Include="Resources\IRB4600_20_2_50_link_2.txt" />
  </ItemGroup>
  <ItemGroup>
    <None Include="Resources\IRB4600_20_2_50_link_3.txt" />
  </ItemGroup>
  <ItemGroup>
    <None Include="Resources\IRB4600_20_2_50_link_4.txt" />
  </ItemGroup>
  <ItemGroup>
    <None Include="Resources\IRB4600_20_2_50_link_5.txt" />
  </ItemGroup>
  <ItemGroup>
    <None Include="Resources\IRB4600_20_2_50_link_6.txt" />
  </ItemGroup>
  <ItemGroup>
    <None Include="Resources\IRB4600_40_2_55_link_0.txt" />
  </ItemGroup>
  <ItemGroup>
    <None Include="Resources\IRB4600_40_2_55_link_1.txt" />
  </ItemGroup>
  <ItemGroup>
    <None Include="Resources\IRB4600_40_2_55_link_2.txt" />
  </ItemGroup>
  <ItemGroup>
    <None Include="Resources\IRB4600_40_2_55_link_3.txt" />
  </ItemGroup>
  <ItemGroup>
    <None Include="Resources\IRB4600_40_2_55_link_4.txt" />
  </ItemGroup>
  <ItemGroup>
    <None Include="Resources\IRB4600_40_2_55_link_5.txt" />
  </ItemGroup>
  <ItemGroup>
    <None Include="Resources\IRB4600_40_2_55_link_6.txt" />
  </ItemGroup>
  <ItemGroup>
    <None Include="Resources\IRB4600_X_2_05_link_0.txt" />
  </ItemGroup>
  <ItemGroup>
    <None Include="Resources\IRB4600_X_2_05_link_1.txt" />
  </ItemGroup>
  <ItemGroup>
    <None Include="Resources\IRB4600_X_2_05_link_2.txt" />
  </ItemGroup>
  <ItemGroup>
    <None Include="Resources\IRB4600_X_2_05_link_3.txt" />
  </ItemGroup>
  <ItemGroup>
    <None Include="Resources\IRB4600_X_2_05_link_4.txt" />
  </ItemGroup>
  <ItemGroup>
    <None Include="Resources\IRB4600_X_2_05_link_5.txt" />
  </ItemGroup>
  <ItemGroup>
    <None Include="Resources\IRB4600_X_2_05_link_6.txt" />
  </ItemGroup>
  <ItemGroup>
    <None Include="Resources\IRB6620_150_2_20_link_0.txt" />
  </ItemGroup>
  <ItemGroup>
    <None Include="Resources\IRB6620_150_2_20_link_1.txt" />
  </ItemGroup>
  <ItemGroup>
    <None Include="Resources\IRB6620_150_2_20_link_2.txt" />
  </ItemGroup>
  <ItemGroup>
    <None Include="Resources\IRB6620_150_2_20_link_3.txt" />
  </ItemGroup>
  <ItemGroup>
    <None Include="Resources\IRB6620_150_2_20_link_4.txt" />
  </ItemGroup>
  <ItemGroup>
    <None Include="Resources\IRB6620_150_2_20_link_5.txt" />
  </ItemGroup>
  <ItemGroup>
    <None Include="Resources\IRB6620_150_2_20_link_6.txt" />
  </ItemGroup>
  <ItemGroup>
    <None Include="Resources\IRB6640_185_2_80_link_0.txt" />
  </ItemGroup>
  <ItemGroup>
    <None Include="Resources\IRB6640_185_2_80_link_1.txt" />
  </ItemGroup>
  <ItemGroup>
    <None Include="Resources\IRB6640_185_2_80_link_2.txt" />
  </ItemGroup>
  <ItemGroup>
    <None Include="Resources\IRB6640_185_2_80_link_3.txt" />
  </ItemGroup>
  <ItemGroup>
    <None Include="Resources\IRB6640_185_2_80_link_4.txt" />
  </ItemGroup>
  <ItemGroup>
    <None Include="Resources\IRB6640_185_2_80_link_5.txt" />
  </ItemGroup>
  <ItemGroup>
    <None Include="Resources\IRB6640_185_2_80_link_6.txt" />
  </ItemGroup>
  <ItemGroup>
    <None Include="Resources\IRB6640_235_2_55_link_0.txt" />
  </ItemGroup>
  <ItemGroup>
    <None Include="Resources\IRB6640_235_2_55_link_1.txt" />
  </ItemGroup>
  <ItemGroup>
    <None Include="Resources\IRB6640_235_2_55_link_2.txt" />
  </ItemGroup>
  <ItemGroup>
    <None Include="Resources\IRB6640_235_2_55_link_3.txt" />
  </ItemGroup>
  <ItemGroup>
    <None Include="Resources\IRB6640_235_2_55_link_4.txt" />
  </ItemGroup>
  <ItemGroup>
    <None Include="Resources\IRB6640_235_2_55_link_5.txt" />
  </ItemGroup>
  <ItemGroup>
    <None Include="Resources\IRB6640_235_2_55_link_6.txt" />
  </ItemGroup>
  <ItemGroup>
    <None Include="Resources\IRB6650_125_3_2_link_0.txt" />
  </ItemGroup>
  <ItemGroup>
    <None Include="Resources\IRB6650_125_3_2_link_1.txt" />
  </ItemGroup>
  <ItemGroup>
    <None Include="Resources\IRB6650_125_3_2_link_2.txt" />
  </ItemGroup>
  <ItemGroup>
    <None Include="Resources\IRB6650_125_3_2_link_3.txt" />
  </ItemGroup>
  <ItemGroup>
    <None Include="Resources\IRB6650_125_3_2_link_4.txt" />
  </ItemGroup>
  <ItemGroup>
    <None Include="Resources\IRB6650_125_3_2_link_5.txt" />
  </ItemGroup>
  <ItemGroup>
    <None Include="Resources\IRB6650_125_3_2_link_6.txt" />
  </ItemGroup>
  <ItemGroup>
    <None Include="Resources\IRB6650_200_2_75_link_0.txt" />
  </ItemGroup>
  <ItemGroup>
    <None Include="Resources\IRB6650_200_2_75_link_1.txt" />
  </ItemGroup>
  <ItemGroup>
    <None Include="Resources\IRB6650_200_2_75_link_2.txt" />
  </ItemGroup>
  <ItemGroup>
    <None Include="Resources\IRB6650_200_2_75_link_3.txt" />
  </ItemGroup>
  <ItemGroup>
    <None Include="Resources\IRB6650_200_2_75_link_4.txt" />
  </ItemGroup>
  <ItemGroup>
    <None Include="Resources\IRB6650_200_2_75_link_5.txt" />
  </ItemGroup>
  <ItemGroup>
    <None Include="Resources\IRB6650_200_2_75_link_6.txt" />
  </ItemGroup>
  <ItemGroup>
    <None Include="Resources\IRB6650S_90_3_90_link_0.txt" />
  </ItemGroup>
  <ItemGroup>
    <None Include="Resources\IRB6650S_90_3_90_link_1.txt" />
  </ItemGroup>
  <ItemGroup>
    <None Include="Resources\IRB6650S_90_3_90_link_2.txt" />
  </ItemGroup>
  <ItemGroup>
    <None Include="Resources\IRB6650S_90_3_90_link_3.txt" />
  </ItemGroup>
  <ItemGroup>
    <None Include="Resources\IRB6650S_90_3_90_link_4.txt" />
  </ItemGroup>
  <ItemGroup>
    <None Include="Resources\IRB6650S_90_3_90_link_5.txt" />
  </ItemGroup>
  <ItemGroup>
    <None Include="Resources\IRB6650S_90_3_90_link_6.txt" />
  </ItemGroup>
  <ItemGroup>
    <None Include="Resources\IRB6650S_125_3_50_link_0.txt" />
  </ItemGroup>
  <ItemGroup>
    <None Include="Resources\IRB6650S_125_3_50_link_1.txt" />
  </ItemGroup>
  <ItemGroup>
    <None Include="Resources\IRB6650S_125_3_50_link_2.txt" />
  </ItemGroup>
  <ItemGroup>
    <None Include="Resources\IRB6650S_125_3_50_link_3.txt" />
  </ItemGroup>
  <ItemGroup>
    <None Include="Resources\IRB6650S_125_3_50_link_4.txt" />
  </ItemGroup>
  <ItemGroup>
    <None Include="Resources\IRB6650S_125_3_50_link_5.txt" />
  </ItemGroup>
  <ItemGroup>
    <None Include="Resources\IRB6650S_125_3_50_link_6.txt" />
  </ItemGroup>
  <ItemGroup>
    <None Include="Resources\IRB6650S_200_3_00_link_0.txt" />
  </ItemGroup>
  <ItemGroup>
    <None Include="Resources\IRB6650S_200_3_00_link_1.txt" />
  </ItemGroup>
  <ItemGroup>
    <None Include="Resources\IRB6650S_200_3_00_link_2.txt" />
  </ItemGroup>
  <ItemGroup>
    <None Include="Resources\IRB6650S_200_3_00_link_3.txt" />
  </ItemGroup>
  <ItemGroup>
    <None Include="Resources\IRB6650S_200_3_00_link_4.txt" />
  </ItemGroup>
  <ItemGroup>
    <None Include="Resources\IRB6650S_200_3_00_link_5.txt" />
  </ItemGroup>
  <ItemGroup>
    <None Include="Resources\IRB6650S_200_3_00_link_6.txt" />
  </ItemGroup>
  <ItemGroup>
    <None Include="Resources\IRB6700_150_3_20_link_0.txt" />
  </ItemGroup>
  <ItemGroup>
    <None Include="Resources\IRB6700_150_3_20_link_1.txt" />
  </ItemGroup>
  <ItemGroup>
    <None Include="Resources\IRB6700_150_3_20_link_2.txt" />
  </ItemGroup>
  <ItemGroup>
    <None Include="Resources\IRB6700_150_3_20_link_3.txt" />
  </ItemGroup>
  <ItemGroup>
    <None Include="Resources\IRB6700_150_3_20_link_4.txt" />
  </ItemGroup>
  <ItemGroup>
    <None Include="Resources\IRB6700_150_3_20_link_5.txt" />
  </ItemGroup>
  <ItemGroup>
    <None Include="Resources\IRB6700_150_3_20_link_6.txt" />
  </ItemGroup>
  <ItemGroup>
    <None Include="Resources\IRB6700_155_2_85_link_0.txt" />
  </ItemGroup>
  <ItemGroup>
    <None Include="Resources\IRB6700_155_2_85_link_1.txt" />
  </ItemGroup>
  <ItemGroup>
    <None Include="Resources\IRB6700_155_2_85_link_2.txt" />
  </ItemGroup>
  <ItemGroup>
    <None Include="Resources\IRB6700_155_2_85_link_3.txt" />
  </ItemGroup>
  <ItemGroup>
    <None Include="Resources\IRB6700_155_2_85_link_4.txt" />
  </ItemGroup>
  <ItemGroup>
    <None Include="Resources\IRB6700_155_2_85_link_5.txt" />
  </ItemGroup>
  <ItemGroup>
    <None Include="Resources\IRB6700_155_2_85_link_6.txt" />
  </ItemGroup>
  <ItemGroup>
    <None Include="Resources\IRB6700_175_3_05_link_0.txt" />
  </ItemGroup>
  <ItemGroup>
    <None Include="Resources\IRB6700_175_3_05_link_1.txt" />
  </ItemGroup>
  <ItemGroup>
    <None Include="Resources\IRB6700_175_3_05_link_2.txt" />
  </ItemGroup>
  <ItemGroup>
    <None Include="Resources\IRB6700_175_3_05_link_3.txt" />
  </ItemGroup>
  <ItemGroup>
    <None Include="Resources\IRB6700_175_3_05_link_4.txt" />
  </ItemGroup>
  <ItemGroup>
    <None Include="Resources\IRB6700_175_3_05_link_5.txt" />
  </ItemGroup>
  <ItemGroup>
    <None Include="Resources\IRB6700_175_3_05_link_6.txt" />
  </ItemGroup>
  <ItemGroup>
    <None Include="Resources\IRB6700_200_2_60_link_0.txt" />
  </ItemGroup>
  <ItemGroup>
    <None Include="Resources\IRB6700_200_2_60_link_1.txt" />
  </ItemGroup>
  <ItemGroup>
    <None Include="Resources\IRB6700_200_2_60_link_2.txt" />
  </ItemGroup>
  <ItemGroup>
    <None Include="Resources\IRB6700_200_2_60_link_3.txt" />
  </ItemGroup>
  <ItemGroup>
    <None Include="Resources\IRB6700_200_2_60_link_4.txt" />
  </ItemGroup>
  <ItemGroup>
    <None Include="Resources\IRB6700_200_2_60_link_5.txt" />
  </ItemGroup>
  <ItemGroup>
    <None Include="Resources\IRB6700_200_2_60_link_6.txt" />
  </ItemGroup>
  <ItemGroup>
    <None Include="Resources\IRB6700_205_2_80_link_0.txt" />
  </ItemGroup>
  <ItemGroup>
    <None Include="Resources\IRB6700_205_2_80_link_1.txt" />
  </ItemGroup>
  <ItemGroup>
    <None Include="Resources\IRB6700_205_2_80_link_2.txt" />
  </ItemGroup>
  <ItemGroup>
    <None Include="Resources\IRB6700_205_2_80_link_3.txt" />
  </ItemGroup>
  <ItemGroup>
    <None Include="Resources\IRB6700_205_2_80_link_4.txt" />
  </ItemGroup>
  <ItemGroup>
    <None Include="Resources\IRB6700_205_2_80_link_5.txt" />
  </ItemGroup>
  <ItemGroup>
    <None Include="Resources\IRB6700_205_2_80_link_6.txt" />
  </ItemGroup>
  <ItemGroup>
    <None Include="Resources\IRB6700_235_2_65_link_0.txt" />
  </ItemGroup>
  <ItemGroup>
    <None Include="Resources\IRB6700_235_2_65_link_1.txt" />
  </ItemGroup>
  <ItemGroup>
    <None Include="Resources\IRB6700_235_2_65_link_2.txt" />
  </ItemGroup>
  <ItemGroup>
    <None Include="Resources\IRB6700_235_2_65_link_3.txt" />
  </ItemGroup>
  <ItemGroup>
    <None Include="Resources\IRB6700_235_2_65_link_4.txt" />
  </ItemGroup>
  <ItemGroup>
    <None Include="Resources\IRB6700_235_2_65_link_5.txt" />
  </ItemGroup>
  <ItemGroup>
    <None Include="Resources\IRB6700_235_2_65_link_6.txt" />
  </ItemGroup>
  <ItemGroup>
    <None Include="Resources\IRB6700_245_3_00_link_0.txt" />
  </ItemGroup>
  <ItemGroup>
    <None Include="Resources\IRB6700_245_3_00_link_1.txt" />
  </ItemGroup>
  <ItemGroup>
    <None Include="Resources\IRB6700_245_3_00_link_2.txt" />
  </ItemGroup>
  <ItemGroup>
    <None Include="Resources\IRB6700_245_3_00_link_3.txt" />
  </ItemGroup>
  <ItemGroup>
    <None Include="Resources\IRB6700_245_3_00_link_4.txt" />
  </ItemGroup>
  <ItemGroup>
    <None Include="Resources\IRB6700_245_3_00_link_5.txt" />
  </ItemGroup>
  <ItemGroup>
    <None Include="Resources\IRB6700_245_3_00_link_6.txt" />
  </ItemGroup>
  <ItemGroup>
    <None Include="Resources\IRB6700_300_2_70_link_0.txt" />
  </ItemGroup>
  <ItemGroup>
    <None Include="Resources\IRB6700_300_2_70_link_1.txt" />
  </ItemGroup>
  <ItemGroup>
    <None Include="Resources\IRB6700_300_2_70_link_2.txt" />
  </ItemGroup>
  <ItemGroup>
    <None Include="Resources\IRB6700_300_2_70_link_3.txt" />
  </ItemGroup>
  <ItemGroup>
    <None Include="Resources\IRB6700_300_2_70_link_4.txt" />
  </ItemGroup>
  <ItemGroup>
    <None Include="Resources\IRB6700_300_2_70_link_5.txt" />
  </ItemGroup>
  <ItemGroup>
    <None Include="Resources\IRB6700_300_2_70_link_6.txt" />
  </ItemGroup>
  <ItemGroup>
    <None Include="Resources\IRB6790_205_2_80_link_0.txt" />
  </ItemGroup>
  <ItemGroup>
    <None Include="Resources\IRB6790_205_2_80_link_1.txt" />
  </ItemGroup>
  <ItemGroup>
    <None Include="Resources\IRB6790_205_2_80_link_2.txt" />
  </ItemGroup>
  <ItemGroup>
    <None Include="Resources\IRB6790_205_2_80_link_3.txt" />
  </ItemGroup>
  <ItemGroup>
    <None Include="Resources\IRB6790_205_2_80_link_4.txt" />
  </ItemGroup>
  <ItemGroup>
    <None Include="Resources\IRB6790_205_2_80_link_5.txt" />
  </ItemGroup>
  <ItemGroup>
    <None Include="Resources\IRB6790_205_2_80_link_6.txt" />
  </ItemGroup>
  <ItemGroup>
    <None Include="Resources\IRB6790_235_2_65_link_0.txt" />
  </ItemGroup>
  <ItemGroup>
    <None Include="Resources\IRB6790_235_2_65_link_1.txt" />
  </ItemGroup>
  <ItemGroup>
    <None Include="Resources\IRB6790_235_2_65_link_2.txt" />
  </ItemGroup>
  <ItemGroup>
    <None Include="Resources\CRB15000_10_1_52_link_6.txt" />
  </ItemGroup>
  <ItemGroup>
    <None Include="Resources\CRB15000_12_1_27_link_0.txt" />
  </ItemGroup>
  <ItemGroup>
    <None Include="Resources\CRB15000_12_1_27_link_1.txt" />
  </ItemGroup>
  <ItemGroup>
    <None Include="Resources\CRB15000_12_1_27_link_2.txt" />
  </ItemGroup>
  <ItemGroup>
    <None Include="Resources\CRB15000_12_1_27_link_3.txt" />
  </ItemGroup>
  <ItemGroup>
    <None Include="Resources\CRB15000_12_1_27_link_4.txt" />
  </ItemGroup>
  <ItemGroup>
    <None Include="Resources\CRB15000_12_1_27_link_5.txt" />
  </ItemGroup>
  <ItemGroup>
    <None Include="Resources\CRB15000_12_1_27_link_6.txt" />
  </ItemGroup>
  <ItemGroup>
    <None Include="Resources\CRB15000_10_1_52_link_0.txt" />
  </ItemGroup>
  <ItemGroup>
    <None Include="Resources\CRB15000_10_1_52_link_1.txt" />
  </ItemGroup>
  <ItemGroup>
    <None Include="Resources\CRB15000_10_1_52_link_2.txt" />
  </ItemGroup>
  <ItemGroup>
    <None Include="Resources\CRB15000_10_1_52_link_3.txt" />
  </ItemGroup>
  <ItemGroup>
    <None Include="Resources\CRB15000_10_1_52_link_4.txt" />
  </ItemGroup>
  <ItemGroup>
    <None Include="Resources\CRB15000_10_1_52_link_5.txt" />
  </ItemGroup>
  <ItemGroup>
    <None Include="Resources\IRB5710_90_2_30_LID_link_0.txt" />
  </ItemGroup>
  <ItemGroup>
    <None Include="Resources\IRB5710_90_2_30_LID_link_1.txt" />
  </ItemGroup>
  <ItemGroup>
    <None Include="Resources\IRB5710_90_2_30_LID_link_2.txt" />
  </ItemGroup>
  <ItemGroup>
    <None Include="Resources\IRB5710_90_2_30_LID_link_3.txt" />
  </ItemGroup>
  <ItemGroup>
    <None Include="Resources\IRB5710_90_2_30_LID_link_4.txt" />
  </ItemGroup>
  <ItemGroup>
    <None Include="Resources\IRB5710_90_2_30_LID_link_5.txt" />
  </ItemGroup>
  <ItemGroup>
    <None Include="Resources\IRB5710_90_2_30_LID_link_6.txt" />
  </ItemGroup>
  <ItemGroup>
    <None Include="Resources\IRB5710_90_2_70_link_0.txt" />
  </ItemGroup>
  <ItemGroup>
    <None Include="Resources\IRB5710_90_2_70_link_1.txt" />
  </ItemGroup>
  <ItemGroup>
    <None Include="Resources\IRB5710_90_2_70_link_2.txt" />
  </ItemGroup>
  <ItemGroup>
    <None Include="Resources\IRB5710_90_2_70_link_3.txt" />
  </ItemGroup>
  <ItemGroup>
    <None Include="Resources\IRB5710_90_2_70_link_4.txt" />
  </ItemGroup>
  <ItemGroup>
    <None Include="Resources\IRB5710_90_2_70_link_5.txt" />
  </ItemGroup>
  <ItemGroup>
    <None Include="Resources\IRB5710_90_2_70_link_6.txt" />
  </ItemGroup>
  <ItemGroup>
    <None Include="Resources\IRB5710_110_2_30_link_0.txt" />
  </ItemGroup>
  <ItemGroup>
    <None Include="Resources\IRB5710_110_2_30_link_1.txt" />
  </ItemGroup>
  <ItemGroup>
    <None Include="Resources\IRB5710_110_2_30_link_2.txt" />
  </ItemGroup>
  <ItemGroup>
    <None Include="Resources\IRB5710_110_2_30_link_3.txt" />
  </ItemGroup>
  <ItemGroup>
    <None Include="Resources\IRB5710_110_2_30_link_4.txt" />
  </ItemGroup>
  <ItemGroup>
    <None Include="Resources\IRB5710_110_2_30_link_5.txt" />
  </ItemGroup>
  <ItemGroup>
    <None Include="Resources\IRB5710_110_2_30_link_6.txt" />
  </ItemGroup>
  <ItemGroup>
    <None Include="Resources\IRB5710_70_2_70_LID_link_0.txt" />
  </ItemGroup>
  <ItemGroup>
    <None Include="Resources\IRB5710_70_2_70_LID_link_1.txt" />
  </ItemGroup>
  <ItemGroup>
    <None Include="Resources\IRB5710_70_2_70_LID_link_2.txt" />
  </ItemGroup>
  <ItemGroup>
    <None Include="Resources\IRB5710_70_2_70_LID_link_3.txt" />
  </ItemGroup>
  <ItemGroup>
    <None Include="Resources\IRB5710_70_2_70_LID_link_4.txt" />
  </ItemGroup>
  <ItemGroup>
    <None Include="Resources\IRB5710_70_2_70_LID_link_5.txt" />
  </ItemGroup>
  <ItemGroup>
    <None Include="Resources\IRB5710_70_2_70_LID_link_6.txt" />
  </ItemGroup>
  <ItemGroup>
    <None Include="Resources\IRB5720_90_3_00_LID_link_5.txt" />
  </ItemGroup>
  <ItemGroup>
    <None Include="Resources\IRB5720_90_3_00_LID_link_6.txt" />
  </ItemGroup>
  <ItemGroup>
    <None Include="Resources\IRB5720_125_3_00_link_0.txt" />
  </ItemGroup>
  <ItemGroup>
    <None Include="Resources\IRB5720_125_3_00_link_1.txt" />
  </ItemGroup>
  <ItemGroup>
    <None Include="Resources\IRB5720_125_3_00_link_2.txt" />
  </ItemGroup>
  <ItemGroup>
    <None Include="Resources\IRB5720_125_3_00_link_3.txt" />
  </ItemGroup>
  <ItemGroup>
    <None Include="Resources\IRB5720_125_3_00_link_4.txt" />
  </ItemGroup>
  <ItemGroup>
    <None Include="Resources\IRB5720_125_3_00_link_5.txt" />
  </ItemGroup>
  <ItemGroup>
    <None Include="Resources\IRB5720_125_3_00_link_6.txt" />
  </ItemGroup>
  <ItemGroup>
    <None Include="Resources\IRB5720_155_2_60_LID_link_0.txt" />
  </ItemGroup>
  <ItemGroup>
    <None Include="Resources\IRB5720_155_2_60_LID_link_1.txt" />
  </ItemGroup>
  <ItemGroup>
    <None Include="Resources\IRB5720_155_2_60_LID_link_2.txt" />
  </ItemGroup>
  <ItemGroup>
    <None Include="Resources\IRB5720_155_2_60_LID_link_3.txt" />
  </ItemGroup>
  <ItemGroup>
    <None Include="Resources\IRB5720_155_2_60_LID_link_4.txt" />
  </ItemGroup>
  <ItemGroup>
    <None Include="Resources\IRB5720_155_2_60_LID_link_5.txt" />
  </ItemGroup>
  <ItemGroup>
    <None Include="Resources\IRB5720_155_2_60_LID_link_6.txt" />
  </ItemGroup>
  <ItemGroup>
    <None Include="Resources\IRB5720_180_2_60_link_0.txt" />
  </ItemGroup>
  <ItemGroup>
    <None Include="Resources\IRB5720_180_2_60_link_1.txt" />
  </ItemGroup>
  <ItemGroup>
    <None Include="Resources\IRB5720_180_2_60_link_2.txt" />
  </ItemGroup>
  <ItemGroup>
    <None Include="Resources\IRB5720_180_2_60_link_3.txt" />
  </ItemGroup>
  <ItemGroup>
    <None Include="Resources\IRB5720_180_2_60_link_4.txt" />
  </ItemGroup>
  <ItemGroup>
    <None Include="Resources\IRB5720_180_2_60_link_5.txt" />
  </ItemGroup>
  <ItemGroup>
    <None Include="Resources\IRB5720_180_2_60_link_6.txt" />
  </ItemGroup>
  <ItemGroup>
    <None Include="Resources\IRB5720_90_3_00_LID_link_0.txt" />
  </ItemGroup>
  <ItemGroup>
    <None Include="Resources\IRB5720_90_3_00_LID_link_1.txt" />
  </ItemGroup>
>>>>>>> 3bac6f1f
  <ItemGroup>
    <None Include="..\..\RobotComponents\LICENSE">
      <Pack>True</Pack>
      <PackagePath>\</PackagePath>
    </None>
  </ItemGroup>
  
  <ItemGroup>
    <PackageReference Include="RhinoCommon" Version="7.0.20314.3001" />
  </ItemGroup>

  <ItemGroup>
    <ProjectReference Include="..\RobotComponents\RobotComponents.csproj" />
    <ProjectReference Include="..\RobotComponents.ABB\RobotComponents.ABB.csproj" />
  </ItemGroup>
<<<<<<< HEAD

=======
  <Import Project="$(MSBuildToolsPath)\Microsoft.CSharp.targets" />
  <Import Project="..\packages\RhinoCommon.8.0.23304.9001\build\net48\RhinoCommon.targets" Condition="Exists('..\packages\RhinoCommon.8.0.23304.9001\build\net48\RhinoCommon.targets')" />
  <Target Name="EnsureNuGetPackageBuildImports" BeforeTargets="PrepareForBuild">
    <PropertyGroup>
      <ErrorText>This project references NuGet package(s) that are missing on this computer. Use NuGet Package Restore to download them.  For more information, see http://go.microsoft.com/fwlink/?LinkID=322105. The missing file is {0}.</ErrorText>
    </PropertyGroup>
    <Error Condition="!Exists('..\packages\RhinoCommon.8.0.23304.9001\build\net48\RhinoCommon.targets')" Text="$([System.String]::Format('$(ErrorText)', '..\packages\RhinoCommon.8.0.23304.9001\build\net48\RhinoCommon.targets'))" />
  </Target>
>>>>>>> 3bac6f1f
</Project><|MERGE_RESOLUTION|>--- conflicted
+++ resolved
@@ -1,4 +1,4 @@
-﻿<Project Sdk="Microsoft.NET.Sdk">
+<Project Sdk="Microsoft.NET.Sdk">
 
   <PropertyGroup>
     <TargetFramework>net48</TargetFramework>
@@ -11,1274 +11,7 @@
     <IncludeSymbols>False</IncludeSymbols>
     <PackageLicenseFile>LICENSE</PackageLicenseFile>
   </PropertyGroup>
-<<<<<<< HEAD
 
-=======
-  <PropertyGroup Condition=" '$(Configuration)|$(Platform)' == 'Release|AnyCPU' ">
-    <DebugType>pdbonly</DebugType>
-    <Optimize>true</Optimize>
-    <OutputPath>bin\Release\</OutputPath>
-    <DefineConstants>TRACE</DefineConstants>
-    <ErrorReport>prompt</ErrorReport>
-    <WarningLevel>4</WarningLevel>
-  </PropertyGroup>
-  <ItemGroup>
-    <Reference Include="Ed.Eto, Version=1.0.0.0, Culture=neutral, PublicKeyToken=552281e97c755530, processorArchitecture=MSIL">
-      <HintPath>..\packages\RhinoCommon.8.0.23304.9001\lib\net48\Ed.Eto.dll</HintPath>
-    </Reference>
-    <Reference Include="Eto, Version=2.7.0.0, Culture=neutral, PublicKeyToken=552281e97c755530, processorArchitecture=MSIL">
-      <HintPath>..\packages\RhinoCommon.8.0.23304.9001\lib\net48\Eto.dll</HintPath>
-    </Reference>
-    <Reference Include="Rhino.UI, Version=8.0.23304.9001, Culture=neutral, PublicKeyToken=552281e97c755530, processorArchitecture=MSIL">
-      <HintPath>..\packages\RhinoCommon.8.0.23304.9001\lib\net48\Rhino.UI.dll</HintPath>
-    </Reference>
-    <Reference Include="RhinoCommon, Version=8.0.23304.9001, Culture=neutral, PublicKeyToken=552281e97c755530, processorArchitecture=MSIL">
-      <HintPath>..\packages\RhinoCommon.8.0.23304.9001\lib\net48\RhinoCommon.dll</HintPath>
-    </Reference>
-    <Reference Include="System" />
-    <Reference Include="System.Core" />
-    <Reference Include="System.Drawing" />
-    <Reference Include="System.Windows.Forms" />
-    <Reference Include="System.Xml.Linq" />
-    <Reference Include="System.Data" />
-    <Reference Include="System.Xml" />
-  </ItemGroup>
-  <ItemGroup>
-    <Compile Include="Enumerations\Enumerations.cs" />
-    <Compile Include="Factory.cs" />
-    <Compile Include="Forms\PickRobotForm.cs" />
-    <Compile Include="Properties\AssemblyInfo.cs" />
-    <Compile Include="Properties\Resources.Designer.cs">
-      <AutoGen>True</AutoGen>
-      <DesignTime>True</DesignTime>
-      <DependentUpon>Resources.resx</DependentUpon>
-    </Compile>
-    <Compile Include="Robots\CRB15000_10_152.cs" />
-    <Compile Include="Robots\CRB15000_12_127.cs" />
-    <Compile Include="Robots\CRB15000_5_095.cs" />
-    <Compile Include="Robots\IRB1010_15_037.cs" />
-    <Compile Include="Robots\IRB1100_4_0475.cs" />
-    <Compile Include="Robots\IRB1100_4_058.cs" />
-    <Compile Include="Robots\IRB1200_5_090.cs" />
-    <Compile Include="Robots\IRB1200_7_070.cs" />
-    <Compile Include="Robots\IRB120_3_058.cs" />
-    <Compile Include="Robots\IRB1300_10_115.cs" />
-    <Compile Include="Robots\IRB1300_11_090.cs" />
-    <Compile Include="Robots\IRB1300_7_140.cs" />
-    <Compile Include="Robots\IRB140_6_081.cs" />
-    <Compile Include="Robots\IRB1520ID_4_150.cs" />
-    <Compile Include="Robots\IRB1600_10_120.cs" />
-    <Compile Include="Robots\IRB1600_6_120.cs" />
-    <Compile Include="Robots\IRB1600_10_145.cs" />
-    <Compile Include="Robots\IRB1600_6_145.cs" />
-    <Compile Include="Robots\IRB1660ID_6_155.cs" />
-    <Compile Include="Robots\IRB1660ID_4_155.cs" />
-    <Compile Include="Robots\IRB2600ID_15_185.cs" />
-    <Compile Include="Robots\IRB2600ID_8_200.cs" />
-    <Compile Include="Robots\IRB2600_20_165.cs" />
-    <Compile Include="Robots\IRB2600_12_185.cs" />
-    <Compile Include="Robots\IRB2600_12_165.cs" />
-    <Compile Include="Robots\IRB4600_20_250.cs" />
-    <Compile Include="Robots\IRB4600_40_255.cs" />
-    <Compile Include="Robots\IRB4600_60_205.cs" />
-    <Compile Include="Robots\IRB4600_45_205.cs" />
-    <Compile Include="Robots\IRB5720_125_300.cs" />
-    <Compile Include="Robots\IRB5720_90_300_LID.cs" />
-    <Compile Include="Robots\IRB5720_155_260_LID.cs" />
-    <Compile Include="Robots\IRB5720_180_260.cs" />
-    <Compile Include="Robots\IRB6620_150_220.cs" />
-    <Compile Include="Robots\IRB6640_185_280.cs" />
-    <Compile Include="Robots\IRB6640_235_255.cs" />
-    <Compile Include="Robots\IRB6650S_125_350.cs" />
-    <Compile Include="Robots\IRB6650S_200_300.cs" />
-    <Compile Include="Robots\IRB6650S_90_390.cs" />
-    <Compile Include="Robots\IRB6650_125_320.cs" />
-    <Compile Include="Robots\IRB6650_200_275.cs" />
-    <Compile Include="Robots\IRB6700_150_320.cs" />
-    <Compile Include="Robots\IRB6700_155_285.cs" />
-    <Compile Include="Robots\IRB6700_175_305.cs" />
-    <Compile Include="Robots\IRB6700_200_260.cs" />
-    <Compile Include="Robots\IRB6700_205_280.cs" />
-    <Compile Include="Robots\IRB6700_235_265.cs" />
-    <Compile Include="Robots\IRB6700_245_300.cs" />
-    <Compile Include="Robots\IRB6700_300_270.cs" />
-    <Compile Include="Robots\IRB6790_205_280.cs" />
-    <Compile Include="Robots\IRB6790_235_265.cs" />
-    <Compile Include="Robots\IRB7600_150_350.cs" />
-    <Compile Include="Robots\IRB7600_325_310.cs" />
-    <Compile Include="Robots\IRB7600_340_280.cs" />
-    <Compile Include="Robots\IRB7600_400_255.cs" />
-    <Compile Include="Robots\IRB5710_70_270_LID.cs" />
-    <Compile Include="Robots\IRB5710_90_230_LID.cs" />
-    <Compile Include="Robots\IRB5710_90_270.cs" />
-    <Compile Include="Robots\IRB5710_110_230.cs" />
-    <Compile Include="Robots\IRB7600_500_255.cs" />
-  </ItemGroup>
-  <ItemGroup>
-    <ProjectReference Include="..\RobotComponents.ABB\RobotComponents.ABB.csproj">
-      <Project>{496ba2ce-d067-42b3-bd7f-d1bb429a4987}</Project>
-      <Name>RobotComponents.ABB</Name>
-    </ProjectReference>
-    <ProjectReference Include="..\RobotComponents\RobotComponents.csproj">
-      <Project>{f7ea2eb3-c653-4839-8843-f82c828a4b21}</Project>
-      <Name>RobotComponents</Name>
-    </ProjectReference>
-  </ItemGroup>
-  <ItemGroup>
-    <EmbeddedResource Include="Properties\Resources.resx">
-      <Generator>ResXFileCodeGenerator</Generator>
-      <LastGenOutput>Resources.Designer.cs</LastGenOutput>
-    </EmbeddedResource>
-  </ItemGroup>
-  <ItemGroup>
-    <None Include="app.config" />
-    <None Include="packages.config" />
-    <None Include="Resources\IRB6790_235_2_65_link_3.txt" />
-  </ItemGroup>
-  <ItemGroup>
-    <None Include="Resources\IRB6790_235_2_65_link_4.txt" />
-  </ItemGroup>
-  <ItemGroup>
-    <None Include="Resources\IRB6790_235_2_65_link_5.txt" />
-  </ItemGroup>
-  <ItemGroup>
-    <None Include="Resources\IRB6790_235_2_65_link_6.txt" />
-  </ItemGroup>
-  <ItemGroup>
-    <None Include="Resources\IRB7600_150_3_50_link_0.txt" />
-  </ItemGroup>
-  <ItemGroup>
-    <None Include="Resources\IRB7600_150_3_50_link_1.txt" />
-  </ItemGroup>
-  <ItemGroup>
-    <None Include="Resources\IRB7600_150_3_50_link_2.txt" />
-  </ItemGroup>
-  <ItemGroup>
-    <None Include="Resources\IRB7600_150_3_50_link_3.txt" />
-  </ItemGroup>
-  <ItemGroup>
-    <None Include="Resources\IRB7600_150_3_50_link_4.txt" />
-  </ItemGroup>
-  <ItemGroup>
-    <None Include="Resources\IRB7600_150_3_50_link_5.txt" />
-  </ItemGroup>
-  <ItemGroup>
-    <None Include="Resources\IRB7600_150_3_50_link_6.txt" />
-  </ItemGroup>
-  <ItemGroup>
-    <None Include="Resources\IRB7600_325_3_10_link_0.txt" />
-  </ItemGroup>
-  <ItemGroup>
-    <None Include="Resources\IRB7600_325_3_10_link_1.txt" />
-  </ItemGroup>
-  <ItemGroup>
-    <None Include="Resources\IRB7600_325_3_10_link_2.txt" />
-  </ItemGroup>
-  <ItemGroup>
-    <None Include="Resources\IRB7600_325_3_10_link_3.txt" />
-  </ItemGroup>
-  <ItemGroup>
-    <None Include="Resources\IRB7600_325_3_10_link_4.txt" />
-  </ItemGroup>
-  <ItemGroup>
-    <None Include="Resources\IRB7600_325_3_10_link_5.txt" />
-  </ItemGroup>
-  <ItemGroup>
-    <None Include="Resources\IRB7600_325_3_10_link_6.txt" />
-  </ItemGroup>
-  <ItemGroup>
-    <None Include="Resources\IRB7600_340_2_80_link_0.txt" />
-  </ItemGroup>
-  <ItemGroup>
-    <None Include="Resources\IRB7600_340_2_80_link_1.txt" />
-  </ItemGroup>
-  <ItemGroup>
-    <None Include="Resources\IRB7600_340_2_80_link_2.txt" />
-  </ItemGroup>
-  <ItemGroup>
-    <None Include="Resources\IRB7600_340_2_80_link_3.txt" />
-  </ItemGroup>
-  <ItemGroup>
-    <None Include="Resources\IRB7600_340_2_80_link_4.txt" />
-  </ItemGroup>
-  <ItemGroup>
-    <None Include="Resources\IRB7600_340_2_80_link_5.txt" />
-  </ItemGroup>
-  <ItemGroup>
-    <None Include="Resources\IRB7600_340_2_80_link_6.txt" />
-  </ItemGroup>
-  <ItemGroup>
-    <None Include="Resources\IRB7600_400_2_55_link_0.txt" />
-  </ItemGroup>
-  <ItemGroup>
-    <None Include="Resources\IRB7600_400_2_55_link_1.txt" />
-  </ItemGroup>
-  <ItemGroup>
-    <None Include="Resources\IRB7600_400_2_55_link_2.txt" />
-  </ItemGroup>
-  <ItemGroup>
-    <None Include="Resources\IRB7600_400_2_55_link_3.txt" />
-  </ItemGroup>
-  <ItemGroup>
-    <None Include="Resources\IRB7600_400_2_55_link_4.txt" />
-  </ItemGroup>
-  <ItemGroup>
-    <None Include="Resources\IRB7600_400_2_55_link_5.txt" />
-  </ItemGroup>
-  <ItemGroup>
-    <None Include="Resources\IRB7600_400_2_55_link_6.txt" />
-  </ItemGroup>
-  <ItemGroup>
-    <None Include="Resources\IRB7600_500_2_55_link_0.txt" />
-  </ItemGroup>
-  <ItemGroup>
-    <None Include="Resources\IRB7600_500_2_55_link_1.txt" />
-  </ItemGroup>
-  <ItemGroup>
-    <None Include="Resources\IRB7600_500_2_55_link_2.txt" />
-  </ItemGroup>
-  <ItemGroup>
-    <None Include="Resources\IRB7600_500_2_55_link_3.txt" />
-  </ItemGroup>
-  <ItemGroup>
-    <None Include="Resources\IRB7600_500_2_55_link_4.txt" />
-  </ItemGroup>
-  <ItemGroup>
-    <None Include="Resources\IRB7600_500_2_55_link_5.txt" />
-  </ItemGroup>
-  <ItemGroup>
-    <None Include="Resources\IRB7600_500_2_55_link_6.txt" />
-  </ItemGroup>
-  <ItemGroup>
-    <None Include="Resources\CRB15000_5_0_95_link_0.txt" />
-  </ItemGroup>
-  <ItemGroup>
-    <None Include="Resources\CRB15000_5_0_95_link_1.txt" />
-  </ItemGroup>
-  <ItemGroup>
-    <None Include="Resources\CRB15000_5_0_95_link_2.txt" />
-  </ItemGroup>
-  <ItemGroup>
-    <None Include="Resources\CRB15000_5_0_95_link_3.txt" />
-  </ItemGroup>
-  <ItemGroup>
-    <None Include="Resources\CRB15000_5_0_95_link_4.txt" />
-  </ItemGroup>
-  <ItemGroup>
-    <None Include="Resources\CRB15000_5_0_95_link_5.txt" />
-  </ItemGroup>
-  <ItemGroup>
-    <None Include="Resources\CRB15000_5_0_95_link_6.txt" />
-  </ItemGroup>
-  <ItemGroup>
-    <None Include="Resources\IRB120_3_0_58_link_0.txt" />
-  </ItemGroup>
-  <ItemGroup>
-    <None Include="Resources\IRB120_3_0_58_link_1.txt" />
-  </ItemGroup>
-  <ItemGroup>
-    <None Include="Resources\IRB120_3_0_58_link_2.txt" />
-  </ItemGroup>
-  <ItemGroup>
-    <None Include="Resources\IRB120_3_0_58_link_3.txt" />
-  </ItemGroup>
-  <ItemGroup>
-    <None Include="Resources\IRB120_3_0_58_link_4.txt" />
-  </ItemGroup>
-  <ItemGroup>
-    <None Include="Resources\IRB120_3_0_58_link_5.txt" />
-  </ItemGroup>
-  <ItemGroup>
-    <None Include="Resources\IRB120_3_0_58_link_6.txt" />
-  </ItemGroup>
-  <ItemGroup>
-    <None Include="Resources\IRB140_6_0_81_link_0.txt" />
-  </ItemGroup>
-  <ItemGroup>
-    <None Include="Resources\IRB140_6_0_81_link_1.txt" />
-  </ItemGroup>
-  <ItemGroup>
-    <None Include="Resources\IRB140_6_0_81_link_2.txt" />
-  </ItemGroup>
-  <ItemGroup>
-    <None Include="Resources\IRB140_6_0_81_link_3.txt" />
-  </ItemGroup>
-  <ItemGroup>
-    <None Include="Resources\IRB140_6_0_81_link_4.txt" />
-  </ItemGroup>
-  <ItemGroup>
-    <None Include="Resources\IRB140_6_0_81_link_5.txt" />
-  </ItemGroup>
-  <ItemGroup>
-    <None Include="Resources\IRB140_6_0_81_link_6.txt" />
-  </ItemGroup>
-  <ItemGroup>
-    <None Include="Resources\IRB1010_1_5_0_37_link_0.txt" />
-  </ItemGroup>
-  <ItemGroup>
-    <None Include="Resources\IRB1010_1_5_0_37_link_1.txt" />
-  </ItemGroup>
-  <ItemGroup>
-    <None Include="Resources\IRB1010_1_5_0_37_link_2.txt" />
-  </ItemGroup>
-  <ItemGroup>
-    <None Include="Resources\IRB1010_1_5_0_37_link_3.txt" />
-  </ItemGroup>
-  <ItemGroup>
-    <None Include="Resources\IRB1010_1_5_0_37_link_4.txt" />
-  </ItemGroup>
-  <ItemGroup>
-    <None Include="Resources\IRB1010_1_5_0_37_link_5.txt" />
-  </ItemGroup>
-  <ItemGroup>
-    <None Include="Resources\IRB1010_1_5_0_37_link_6.txt" />
-  </ItemGroup>
-  <ItemGroup>
-    <None Include="Resources\IRB1100_4_0_58_link_0.txt" />
-  </ItemGroup>
-  <ItemGroup>
-    <None Include="Resources\IRB1100_4_0_58_link_1.txt" />
-  </ItemGroup>
-  <ItemGroup>
-    <None Include="Resources\IRB1100_4_0_58_link_2.txt" />
-  </ItemGroup>
-  <ItemGroup>
-    <None Include="Resources\IRB1100_4_0_58_link_3.txt" />
-  </ItemGroup>
-  <ItemGroup>
-    <None Include="Resources\IRB1100_4_0_58_link_4.txt" />
-  </ItemGroup>
-  <ItemGroup>
-    <None Include="Resources\IRB1100_4_0_58_link_5.txt" />
-  </ItemGroup>
-  <ItemGroup>
-    <None Include="Resources\IRB1100_4_0_58_link_6.txt" />
-  </ItemGroup>
-  <ItemGroup>
-    <None Include="Resources\IRB1100_4_0_475_link_0.txt" />
-  </ItemGroup>
-  <ItemGroup>
-    <None Include="Resources\IRB1100_4_0_475_link_1.txt" />
-  </ItemGroup>
-  <ItemGroup>
-    <None Include="Resources\IRB1100_4_0_475_link_2.txt" />
-  </ItemGroup>
-  <ItemGroup>
-    <None Include="Resources\IRB1100_4_0_475_link_3.txt" />
-  </ItemGroup>
-  <ItemGroup>
-    <None Include="Resources\IRB1100_4_0_475_link_4.txt" />
-  </ItemGroup>
-  <ItemGroup>
-    <None Include="Resources\IRB1100_4_0_475_link_5.txt" />
-  </ItemGroup>
-  <ItemGroup>
-    <None Include="Resources\IRB1100_4_0_475_link_6.txt" />
-  </ItemGroup>
-  <ItemGroup>
-    <None Include="Resources\IRB1200_5_0_9_link_0.txt" />
-  </ItemGroup>
-  <ItemGroup>
-    <None Include="Resources\IRB1200_5_0_9_link_1.txt" />
-  </ItemGroup>
-  <ItemGroup>
-    <None Include="Resources\IRB1200_5_0_9_link_2.txt" />
-  </ItemGroup>
-  <ItemGroup>
-    <None Include="Resources\IRB1200_5_0_9_link_3.txt" />
-  </ItemGroup>
-  <ItemGroup>
-    <None Include="Resources\IRB1200_5_0_9_link_4.txt" />
-  </ItemGroup>
-  <ItemGroup>
-    <None Include="Resources\IRB1200_5_0_9_link_5.txt" />
-  </ItemGroup>
-  <ItemGroup>
-    <None Include="Resources\IRB1200_5_0_9_link_6.txt" />
-  </ItemGroup>
-  <ItemGroup>
-    <None Include="Resources\IRB1200_7_0_7_link_0.txt" />
-  </ItemGroup>
-  <ItemGroup>
-    <None Include="Resources\IRB1200_7_0_7_link_1.txt" />
-  </ItemGroup>
-  <ItemGroup>
-    <None Include="Resources\IRB1200_7_0_7_link_2.txt" />
-  </ItemGroup>
-  <ItemGroup>
-    <None Include="Resources\IRB1200_7_0_7_link_3.txt" />
-  </ItemGroup>
-  <ItemGroup>
-    <None Include="Resources\IRB1200_7_0_7_link_4.txt" />
-  </ItemGroup>
-  <ItemGroup>
-    <None Include="Resources\IRB1200_7_0_7_link_5.txt" />
-  </ItemGroup>
-  <ItemGroup>
-    <None Include="Resources\IRB1200_7_0_7_link_6.txt" />
-  </ItemGroup>
-  <ItemGroup>
-    <None Include="Resources\IRB1300_7_1_40_link_0.txt" />
-  </ItemGroup>
-  <ItemGroup>
-    <None Include="Resources\IRB1300_7_1_40_link_1.txt" />
-  </ItemGroup>
-  <ItemGroup>
-    <None Include="Resources\IRB1300_7_1_40_link_2.txt" />
-  </ItemGroup>
-  <ItemGroup>
-    <None Include="Resources\IRB1300_7_1_40_link_3.txt" />
-  </ItemGroup>
-  <ItemGroup>
-    <None Include="Resources\IRB1300_7_1_40_link_4.txt" />
-  </ItemGroup>
-  <ItemGroup>
-    <None Include="Resources\IRB1300_7_1_40_link_5.txt" />
-  </ItemGroup>
-  <ItemGroup>
-    <None Include="Resources\IRB1300_7_1_40_link_6.txt" />
-  </ItemGroup>
-  <ItemGroup>
-    <None Include="Resources\IRB1300_10_1_15_link_0.txt" />
-  </ItemGroup>
-  <ItemGroup>
-    <None Include="Resources\IRB1300_10_1_15_link_1.txt" />
-  </ItemGroup>
-  <ItemGroup>
-    <None Include="Resources\IRB1300_10_1_15_link_2.txt" />
-  </ItemGroup>
-  <ItemGroup>
-    <None Include="Resources\IRB1300_10_1_15_link_3.txt" />
-  </ItemGroup>
-  <ItemGroup>
-    <None Include="Resources\IRB1300_10_1_15_link_4.txt" />
-  </ItemGroup>
-  <ItemGroup>
-    <None Include="Resources\IRB1300_10_1_15_link_5.txt" />
-  </ItemGroup>
-  <ItemGroup>
-    <None Include="Resources\IRB1300_10_1_15_link_6.txt" />
-  </ItemGroup>
-  <ItemGroup>
-    <None Include="Resources\IRB1300_11_0_90_link_0.txt" />
-  </ItemGroup>
-  <ItemGroup>
-    <None Include="Resources\IRB1300_11_0_90_link_1.txt" />
-  </ItemGroup>
-  <ItemGroup>
-    <None Include="Resources\IRB1300_11_0_90_link_2.txt" />
-  </ItemGroup>
-  <ItemGroup>
-    <None Include="Resources\IRB1300_11_0_90_link_3.txt" />
-  </ItemGroup>
-  <ItemGroup>
-    <None Include="Resources\IRB1300_11_0_90_link_4.txt" />
-  </ItemGroup>
-  <ItemGroup>
-    <None Include="Resources\IRB1300_11_0_90_link_5.txt" />
-  </ItemGroup>
-  <ItemGroup>
-    <None Include="Resources\IRB1300_11_0_90_link_6.txt" />
-  </ItemGroup>
-  <ItemGroup>
-    <None Include="Resources\IRB1520ID_4_1_50_link_0.txt" />
-  </ItemGroup>
-  <ItemGroup>
-    <None Include="Resources\IRB1520ID_4_1_50_link_1.txt" />
-  </ItemGroup>
-  <ItemGroup>
-    <None Include="Resources\IRB1520ID_4_1_50_link_2.txt" />
-  </ItemGroup>
-  <ItemGroup>
-    <None Include="Resources\IRB1520ID_4_1_50_link_3.txt" />
-  </ItemGroup>
-  <ItemGroup>
-    <None Include="Resources\IRB1520ID_4_1_50_link_4.txt" />
-  </ItemGroup>
-  <ItemGroup>
-    <None Include="Resources\IRB1520ID_4_1_50_link_5.txt" />
-  </ItemGroup>
-  <ItemGroup>
-    <None Include="Resources\IRB1520ID_4_1_50_link_6.txt" />
-  </ItemGroup>
-  <ItemGroup>
-    <None Include="Resources\IRB1600_X_1_2_link_0.txt" />
-  </ItemGroup>
-  <ItemGroup>
-    <None Include="Resources\IRB1600_X_1_2_link_1.txt" />
-  </ItemGroup>
-  <ItemGroup>
-    <None Include="Resources\IRB1600_X_1_2_link_2.txt" />
-  </ItemGroup>
-  <ItemGroup>
-    <None Include="Resources\IRB1600_X_1_2_link_3.txt" />
-  </ItemGroup>
-  <ItemGroup>
-    <None Include="Resources\IRB1600_X_1_2_link_4.txt" />
-  </ItemGroup>
-  <ItemGroup>
-    <None Include="Resources\IRB1600_X_1_2_link_5.txt" />
-  </ItemGroup>
-  <ItemGroup>
-    <None Include="Resources\IRB1600_X_1_2_link_6.txt" />
-  </ItemGroup>
-  <ItemGroup>
-    <None Include="Resources\IRB1600_x_1_45_link_0.txt" />
-  </ItemGroup>
-  <ItemGroup>
-    <None Include="Resources\IRB1600_x_1_45_link_1.txt" />
-  </ItemGroup>
-  <ItemGroup>
-    <None Include="Resources\IRB1600_x_1_45_link_2.txt" />
-  </ItemGroup>
-  <ItemGroup>
-    <None Include="Resources\IRB1600_x_1_45_link_3.txt" />
-  </ItemGroup>
-  <ItemGroup>
-    <None Include="Resources\IRB1600_x_1_45_link_4.txt" />
-  </ItemGroup>
-  <ItemGroup>
-    <None Include="Resources\IRB1600_x_1_45_link_5.txt" />
-  </ItemGroup>
-  <ItemGroup>
-    <None Include="Resources\IRB1600_x_1_45_link_6.txt" />
-  </ItemGroup>
-  <ItemGroup>
-    <None Include="Resources\IRB1660ID_X_1_55_link_0.txt" />
-  </ItemGroup>
-  <ItemGroup>
-    <None Include="Resources\IRB1660ID_X_1_55_link_1.txt" />
-  </ItemGroup>
-  <ItemGroup>
-    <None Include="Resources\IRB1660ID_X_1_55_link_2.txt" />
-  </ItemGroup>
-  <ItemGroup>
-    <None Include="Resources\IRB1660ID_X_1_55_link_3.txt" />
-  </ItemGroup>
-  <ItemGroup>
-    <None Include="Resources\IRB1660ID_X_1_55_link_4.txt" />
-  </ItemGroup>
-  <ItemGroup>
-    <None Include="Resources\IRB1660ID_X_1_55_link_5.txt" />
-  </ItemGroup>
-  <ItemGroup>
-    <None Include="Resources\IRB1660ID_X_1_55_link_6.txt" />
-  </ItemGroup>
-  <ItemGroup>
-    <None Include="Resources\IRB2600_12_1_85_link_0.txt" />
-  </ItemGroup>
-  <ItemGroup>
-    <None Include="Resources\IRB2600_12_1_85_link_1.txt" />
-  </ItemGroup>
-  <ItemGroup>
-    <None Include="Resources\IRB2600_12_1_85_link_2.txt" />
-  </ItemGroup>
-  <ItemGroup>
-    <None Include="Resources\IRB2600_12_1_85_link_3.txt" />
-  </ItemGroup>
-  <ItemGroup>
-    <None Include="Resources\IRB2600_12_1_85_link_4.txt" />
-  </ItemGroup>
-  <ItemGroup>
-    <None Include="Resources\IRB2600_12_1_85_link_5.txt" />
-  </ItemGroup>
-  <ItemGroup>
-    <None Include="Resources\IRB2600_12_1_85_link_6.txt" />
-  </ItemGroup>
-  <ItemGroup>
-    <None Include="Resources\IRB2600_X_1_65_link_0.txt" />
-  </ItemGroup>
-  <ItemGroup>
-    <None Include="Resources\IRB2600_X_1_65_link_1.txt" />
-  </ItemGroup>
-  <ItemGroup>
-    <None Include="Resources\IRB2600_X_1_65_link_2.txt" />
-  </ItemGroup>
-  <ItemGroup>
-    <None Include="Resources\IRB2600_X_1_65_link_3.txt" />
-  </ItemGroup>
-  <ItemGroup>
-    <None Include="Resources\IRB2600_X_1_65_link_4.txt" />
-  </ItemGroup>
-  <ItemGroup>
-    <None Include="Resources\IRB2600_X_1_65_link_5.txt" />
-  </ItemGroup>
-  <ItemGroup>
-    <None Include="Resources\IRB2600_X_1_65_link_6.txt" />
-  </ItemGroup>
-  <ItemGroup>
-    <None Include="Resources\IRB2600ID_8_2_0_link_0.txt" />
-  </ItemGroup>
-  <ItemGroup>
-    <None Include="Resources\IRB2600ID_8_2_0_link_1.txt" />
-  </ItemGroup>
-  <ItemGroup>
-    <None Include="Resources\IRB2600ID_8_2_0_link_2.txt" />
-  </ItemGroup>
-  <ItemGroup>
-    <None Include="Resources\IRB2600ID_8_2_0_link_3.txt" />
-  </ItemGroup>
-  <ItemGroup>
-    <None Include="Resources\IRB2600ID_8_2_0_link_4.txt" />
-  </ItemGroup>
-  <ItemGroup>
-    <None Include="Resources\IRB2600ID_8_2_0_link_5.txt" />
-  </ItemGroup>
-  <ItemGroup>
-    <None Include="Resources\IRB2600ID_8_2_0_link_6.txt" />
-  </ItemGroup>
-  <ItemGroup>
-    <None Include="Resources\IRB2600ID_15_1_85_link_0.txt" />
-  </ItemGroup>
-  <ItemGroup>
-    <None Include="Resources\IRB2600ID_15_1_85_link_1.txt" />
-  </ItemGroup>
-  <ItemGroup>
-    <None Include="Resources\IRB2600ID_15_1_85_link_2.txt" />
-  </ItemGroup>
-  <ItemGroup>
-    <None Include="Resources\IRB2600ID_15_1_85_link_3.txt" />
-  </ItemGroup>
-  <ItemGroup>
-    <None Include="Resources\IRB2600ID_15_1_85_link_4.txt" />
-  </ItemGroup>
-  <ItemGroup>
-    <None Include="Resources\IRB2600ID_15_1_85_link_5.txt" />
-  </ItemGroup>
-  <ItemGroup>
-    <None Include="Resources\IRB2600ID_15_1_85_link_6.txt" />
-  </ItemGroup>
-  <ItemGroup>
-    <None Include="Resources\IRB4600_20_2_50_link_0.txt" />
-  </ItemGroup>
-  <ItemGroup>
-    <None Include="Resources\IRB4600_20_2_50_link_1.txt" />
-  </ItemGroup>
-  <ItemGroup>
-    <None Include="Resources\IRB4600_20_2_50_link_2.txt" />
-  </ItemGroup>
-  <ItemGroup>
-    <None Include="Resources\IRB4600_20_2_50_link_3.txt" />
-  </ItemGroup>
-  <ItemGroup>
-    <None Include="Resources\IRB4600_20_2_50_link_4.txt" />
-  </ItemGroup>
-  <ItemGroup>
-    <None Include="Resources\IRB4600_20_2_50_link_5.txt" />
-  </ItemGroup>
-  <ItemGroup>
-    <None Include="Resources\IRB4600_20_2_50_link_6.txt" />
-  </ItemGroup>
-  <ItemGroup>
-    <None Include="Resources\IRB4600_40_2_55_link_0.txt" />
-  </ItemGroup>
-  <ItemGroup>
-    <None Include="Resources\IRB4600_40_2_55_link_1.txt" />
-  </ItemGroup>
-  <ItemGroup>
-    <None Include="Resources\IRB4600_40_2_55_link_2.txt" />
-  </ItemGroup>
-  <ItemGroup>
-    <None Include="Resources\IRB4600_40_2_55_link_3.txt" />
-  </ItemGroup>
-  <ItemGroup>
-    <None Include="Resources\IRB4600_40_2_55_link_4.txt" />
-  </ItemGroup>
-  <ItemGroup>
-    <None Include="Resources\IRB4600_40_2_55_link_5.txt" />
-  </ItemGroup>
-  <ItemGroup>
-    <None Include="Resources\IRB4600_40_2_55_link_6.txt" />
-  </ItemGroup>
-  <ItemGroup>
-    <None Include="Resources\IRB4600_X_2_05_link_0.txt" />
-  </ItemGroup>
-  <ItemGroup>
-    <None Include="Resources\IRB4600_X_2_05_link_1.txt" />
-  </ItemGroup>
-  <ItemGroup>
-    <None Include="Resources\IRB4600_X_2_05_link_2.txt" />
-  </ItemGroup>
-  <ItemGroup>
-    <None Include="Resources\IRB4600_X_2_05_link_3.txt" />
-  </ItemGroup>
-  <ItemGroup>
-    <None Include="Resources\IRB4600_X_2_05_link_4.txt" />
-  </ItemGroup>
-  <ItemGroup>
-    <None Include="Resources\IRB4600_X_2_05_link_5.txt" />
-  </ItemGroup>
-  <ItemGroup>
-    <None Include="Resources\IRB4600_X_2_05_link_6.txt" />
-  </ItemGroup>
-  <ItemGroup>
-    <None Include="Resources\IRB6620_150_2_20_link_0.txt" />
-  </ItemGroup>
-  <ItemGroup>
-    <None Include="Resources\IRB6620_150_2_20_link_1.txt" />
-  </ItemGroup>
-  <ItemGroup>
-    <None Include="Resources\IRB6620_150_2_20_link_2.txt" />
-  </ItemGroup>
-  <ItemGroup>
-    <None Include="Resources\IRB6620_150_2_20_link_3.txt" />
-  </ItemGroup>
-  <ItemGroup>
-    <None Include="Resources\IRB6620_150_2_20_link_4.txt" />
-  </ItemGroup>
-  <ItemGroup>
-    <None Include="Resources\IRB6620_150_2_20_link_5.txt" />
-  </ItemGroup>
-  <ItemGroup>
-    <None Include="Resources\IRB6620_150_2_20_link_6.txt" />
-  </ItemGroup>
-  <ItemGroup>
-    <None Include="Resources\IRB6640_185_2_80_link_0.txt" />
-  </ItemGroup>
-  <ItemGroup>
-    <None Include="Resources\IRB6640_185_2_80_link_1.txt" />
-  </ItemGroup>
-  <ItemGroup>
-    <None Include="Resources\IRB6640_185_2_80_link_2.txt" />
-  </ItemGroup>
-  <ItemGroup>
-    <None Include="Resources\IRB6640_185_2_80_link_3.txt" />
-  </ItemGroup>
-  <ItemGroup>
-    <None Include="Resources\IRB6640_185_2_80_link_4.txt" />
-  </ItemGroup>
-  <ItemGroup>
-    <None Include="Resources\IRB6640_185_2_80_link_5.txt" />
-  </ItemGroup>
-  <ItemGroup>
-    <None Include="Resources\IRB6640_185_2_80_link_6.txt" />
-  </ItemGroup>
-  <ItemGroup>
-    <None Include="Resources\IRB6640_235_2_55_link_0.txt" />
-  </ItemGroup>
-  <ItemGroup>
-    <None Include="Resources\IRB6640_235_2_55_link_1.txt" />
-  </ItemGroup>
-  <ItemGroup>
-    <None Include="Resources\IRB6640_235_2_55_link_2.txt" />
-  </ItemGroup>
-  <ItemGroup>
-    <None Include="Resources\IRB6640_235_2_55_link_3.txt" />
-  </ItemGroup>
-  <ItemGroup>
-    <None Include="Resources\IRB6640_235_2_55_link_4.txt" />
-  </ItemGroup>
-  <ItemGroup>
-    <None Include="Resources\IRB6640_235_2_55_link_5.txt" />
-  </ItemGroup>
-  <ItemGroup>
-    <None Include="Resources\IRB6640_235_2_55_link_6.txt" />
-  </ItemGroup>
-  <ItemGroup>
-    <None Include="Resources\IRB6650_125_3_2_link_0.txt" />
-  </ItemGroup>
-  <ItemGroup>
-    <None Include="Resources\IRB6650_125_3_2_link_1.txt" />
-  </ItemGroup>
-  <ItemGroup>
-    <None Include="Resources\IRB6650_125_3_2_link_2.txt" />
-  </ItemGroup>
-  <ItemGroup>
-    <None Include="Resources\IRB6650_125_3_2_link_3.txt" />
-  </ItemGroup>
-  <ItemGroup>
-    <None Include="Resources\IRB6650_125_3_2_link_4.txt" />
-  </ItemGroup>
-  <ItemGroup>
-    <None Include="Resources\IRB6650_125_3_2_link_5.txt" />
-  </ItemGroup>
-  <ItemGroup>
-    <None Include="Resources\IRB6650_125_3_2_link_6.txt" />
-  </ItemGroup>
-  <ItemGroup>
-    <None Include="Resources\IRB6650_200_2_75_link_0.txt" />
-  </ItemGroup>
-  <ItemGroup>
-    <None Include="Resources\IRB6650_200_2_75_link_1.txt" />
-  </ItemGroup>
-  <ItemGroup>
-    <None Include="Resources\IRB6650_200_2_75_link_2.txt" />
-  </ItemGroup>
-  <ItemGroup>
-    <None Include="Resources\IRB6650_200_2_75_link_3.txt" />
-  </ItemGroup>
-  <ItemGroup>
-    <None Include="Resources\IRB6650_200_2_75_link_4.txt" />
-  </ItemGroup>
-  <ItemGroup>
-    <None Include="Resources\IRB6650_200_2_75_link_5.txt" />
-  </ItemGroup>
-  <ItemGroup>
-    <None Include="Resources\IRB6650_200_2_75_link_6.txt" />
-  </ItemGroup>
-  <ItemGroup>
-    <None Include="Resources\IRB6650S_90_3_90_link_0.txt" />
-  </ItemGroup>
-  <ItemGroup>
-    <None Include="Resources\IRB6650S_90_3_90_link_1.txt" />
-  </ItemGroup>
-  <ItemGroup>
-    <None Include="Resources\IRB6650S_90_3_90_link_2.txt" />
-  </ItemGroup>
-  <ItemGroup>
-    <None Include="Resources\IRB6650S_90_3_90_link_3.txt" />
-  </ItemGroup>
-  <ItemGroup>
-    <None Include="Resources\IRB6650S_90_3_90_link_4.txt" />
-  </ItemGroup>
-  <ItemGroup>
-    <None Include="Resources\IRB6650S_90_3_90_link_5.txt" />
-  </ItemGroup>
-  <ItemGroup>
-    <None Include="Resources\IRB6650S_90_3_90_link_6.txt" />
-  </ItemGroup>
-  <ItemGroup>
-    <None Include="Resources\IRB6650S_125_3_50_link_0.txt" />
-  </ItemGroup>
-  <ItemGroup>
-    <None Include="Resources\IRB6650S_125_3_50_link_1.txt" />
-  </ItemGroup>
-  <ItemGroup>
-    <None Include="Resources\IRB6650S_125_3_50_link_2.txt" />
-  </ItemGroup>
-  <ItemGroup>
-    <None Include="Resources\IRB6650S_125_3_50_link_3.txt" />
-  </ItemGroup>
-  <ItemGroup>
-    <None Include="Resources\IRB6650S_125_3_50_link_4.txt" />
-  </ItemGroup>
-  <ItemGroup>
-    <None Include="Resources\IRB6650S_125_3_50_link_5.txt" />
-  </ItemGroup>
-  <ItemGroup>
-    <None Include="Resources\IRB6650S_125_3_50_link_6.txt" />
-  </ItemGroup>
-  <ItemGroup>
-    <None Include="Resources\IRB6650S_200_3_00_link_0.txt" />
-  </ItemGroup>
-  <ItemGroup>
-    <None Include="Resources\IRB6650S_200_3_00_link_1.txt" />
-  </ItemGroup>
-  <ItemGroup>
-    <None Include="Resources\IRB6650S_200_3_00_link_2.txt" />
-  </ItemGroup>
-  <ItemGroup>
-    <None Include="Resources\IRB6650S_200_3_00_link_3.txt" />
-  </ItemGroup>
-  <ItemGroup>
-    <None Include="Resources\IRB6650S_200_3_00_link_4.txt" />
-  </ItemGroup>
-  <ItemGroup>
-    <None Include="Resources\IRB6650S_200_3_00_link_5.txt" />
-  </ItemGroup>
-  <ItemGroup>
-    <None Include="Resources\IRB6650S_200_3_00_link_6.txt" />
-  </ItemGroup>
-  <ItemGroup>
-    <None Include="Resources\IRB6700_150_3_20_link_0.txt" />
-  </ItemGroup>
-  <ItemGroup>
-    <None Include="Resources\IRB6700_150_3_20_link_1.txt" />
-  </ItemGroup>
-  <ItemGroup>
-    <None Include="Resources\IRB6700_150_3_20_link_2.txt" />
-  </ItemGroup>
-  <ItemGroup>
-    <None Include="Resources\IRB6700_150_3_20_link_3.txt" />
-  </ItemGroup>
-  <ItemGroup>
-    <None Include="Resources\IRB6700_150_3_20_link_4.txt" />
-  </ItemGroup>
-  <ItemGroup>
-    <None Include="Resources\IRB6700_150_3_20_link_5.txt" />
-  </ItemGroup>
-  <ItemGroup>
-    <None Include="Resources\IRB6700_150_3_20_link_6.txt" />
-  </ItemGroup>
-  <ItemGroup>
-    <None Include="Resources\IRB6700_155_2_85_link_0.txt" />
-  </ItemGroup>
-  <ItemGroup>
-    <None Include="Resources\IRB6700_155_2_85_link_1.txt" />
-  </ItemGroup>
-  <ItemGroup>
-    <None Include="Resources\IRB6700_155_2_85_link_2.txt" />
-  </ItemGroup>
-  <ItemGroup>
-    <None Include="Resources\IRB6700_155_2_85_link_3.txt" />
-  </ItemGroup>
-  <ItemGroup>
-    <None Include="Resources\IRB6700_155_2_85_link_4.txt" />
-  </ItemGroup>
-  <ItemGroup>
-    <None Include="Resources\IRB6700_155_2_85_link_5.txt" />
-  </ItemGroup>
-  <ItemGroup>
-    <None Include="Resources\IRB6700_155_2_85_link_6.txt" />
-  </ItemGroup>
-  <ItemGroup>
-    <None Include="Resources\IRB6700_175_3_05_link_0.txt" />
-  </ItemGroup>
-  <ItemGroup>
-    <None Include="Resources\IRB6700_175_3_05_link_1.txt" />
-  </ItemGroup>
-  <ItemGroup>
-    <None Include="Resources\IRB6700_175_3_05_link_2.txt" />
-  </ItemGroup>
-  <ItemGroup>
-    <None Include="Resources\IRB6700_175_3_05_link_3.txt" />
-  </ItemGroup>
-  <ItemGroup>
-    <None Include="Resources\IRB6700_175_3_05_link_4.txt" />
-  </ItemGroup>
-  <ItemGroup>
-    <None Include="Resources\IRB6700_175_3_05_link_5.txt" />
-  </ItemGroup>
-  <ItemGroup>
-    <None Include="Resources\IRB6700_175_3_05_link_6.txt" />
-  </ItemGroup>
-  <ItemGroup>
-    <None Include="Resources\IRB6700_200_2_60_link_0.txt" />
-  </ItemGroup>
-  <ItemGroup>
-    <None Include="Resources\IRB6700_200_2_60_link_1.txt" />
-  </ItemGroup>
-  <ItemGroup>
-    <None Include="Resources\IRB6700_200_2_60_link_2.txt" />
-  </ItemGroup>
-  <ItemGroup>
-    <None Include="Resources\IRB6700_200_2_60_link_3.txt" />
-  </ItemGroup>
-  <ItemGroup>
-    <None Include="Resources\IRB6700_200_2_60_link_4.txt" />
-  </ItemGroup>
-  <ItemGroup>
-    <None Include="Resources\IRB6700_200_2_60_link_5.txt" />
-  </ItemGroup>
-  <ItemGroup>
-    <None Include="Resources\IRB6700_200_2_60_link_6.txt" />
-  </ItemGroup>
-  <ItemGroup>
-    <None Include="Resources\IRB6700_205_2_80_link_0.txt" />
-  </ItemGroup>
-  <ItemGroup>
-    <None Include="Resources\IRB6700_205_2_80_link_1.txt" />
-  </ItemGroup>
-  <ItemGroup>
-    <None Include="Resources\IRB6700_205_2_80_link_2.txt" />
-  </ItemGroup>
-  <ItemGroup>
-    <None Include="Resources\IRB6700_205_2_80_link_3.txt" />
-  </ItemGroup>
-  <ItemGroup>
-    <None Include="Resources\IRB6700_205_2_80_link_4.txt" />
-  </ItemGroup>
-  <ItemGroup>
-    <None Include="Resources\IRB6700_205_2_80_link_5.txt" />
-  </ItemGroup>
-  <ItemGroup>
-    <None Include="Resources\IRB6700_205_2_80_link_6.txt" />
-  </ItemGroup>
-  <ItemGroup>
-    <None Include="Resources\IRB6700_235_2_65_link_0.txt" />
-  </ItemGroup>
-  <ItemGroup>
-    <None Include="Resources\IRB6700_235_2_65_link_1.txt" />
-  </ItemGroup>
-  <ItemGroup>
-    <None Include="Resources\IRB6700_235_2_65_link_2.txt" />
-  </ItemGroup>
-  <ItemGroup>
-    <None Include="Resources\IRB6700_235_2_65_link_3.txt" />
-  </ItemGroup>
-  <ItemGroup>
-    <None Include="Resources\IRB6700_235_2_65_link_4.txt" />
-  </ItemGroup>
-  <ItemGroup>
-    <None Include="Resources\IRB6700_235_2_65_link_5.txt" />
-  </ItemGroup>
-  <ItemGroup>
-    <None Include="Resources\IRB6700_235_2_65_link_6.txt" />
-  </ItemGroup>
-  <ItemGroup>
-    <None Include="Resources\IRB6700_245_3_00_link_0.txt" />
-  </ItemGroup>
-  <ItemGroup>
-    <None Include="Resources\IRB6700_245_3_00_link_1.txt" />
-  </ItemGroup>
-  <ItemGroup>
-    <None Include="Resources\IRB6700_245_3_00_link_2.txt" />
-  </ItemGroup>
-  <ItemGroup>
-    <None Include="Resources\IRB6700_245_3_00_link_3.txt" />
-  </ItemGroup>
-  <ItemGroup>
-    <None Include="Resources\IRB6700_245_3_00_link_4.txt" />
-  </ItemGroup>
-  <ItemGroup>
-    <None Include="Resources\IRB6700_245_3_00_link_5.txt" />
-  </ItemGroup>
-  <ItemGroup>
-    <None Include="Resources\IRB6700_245_3_00_link_6.txt" />
-  </ItemGroup>
-  <ItemGroup>
-    <None Include="Resources\IRB6700_300_2_70_link_0.txt" />
-  </ItemGroup>
-  <ItemGroup>
-    <None Include="Resources\IRB6700_300_2_70_link_1.txt" />
-  </ItemGroup>
-  <ItemGroup>
-    <None Include="Resources\IRB6700_300_2_70_link_2.txt" />
-  </ItemGroup>
-  <ItemGroup>
-    <None Include="Resources\IRB6700_300_2_70_link_3.txt" />
-  </ItemGroup>
-  <ItemGroup>
-    <None Include="Resources\IRB6700_300_2_70_link_4.txt" />
-  </ItemGroup>
-  <ItemGroup>
-    <None Include="Resources\IRB6700_300_2_70_link_5.txt" />
-  </ItemGroup>
-  <ItemGroup>
-    <None Include="Resources\IRB6700_300_2_70_link_6.txt" />
-  </ItemGroup>
-  <ItemGroup>
-    <None Include="Resources\IRB6790_205_2_80_link_0.txt" />
-  </ItemGroup>
-  <ItemGroup>
-    <None Include="Resources\IRB6790_205_2_80_link_1.txt" />
-  </ItemGroup>
-  <ItemGroup>
-    <None Include="Resources\IRB6790_205_2_80_link_2.txt" />
-  </ItemGroup>
-  <ItemGroup>
-    <None Include="Resources\IRB6790_205_2_80_link_3.txt" />
-  </ItemGroup>
-  <ItemGroup>
-    <None Include="Resources\IRB6790_205_2_80_link_4.txt" />
-  </ItemGroup>
-  <ItemGroup>
-    <None Include="Resources\IRB6790_205_2_80_link_5.txt" />
-  </ItemGroup>
-  <ItemGroup>
-    <None Include="Resources\IRB6790_205_2_80_link_6.txt" />
-  </ItemGroup>
-  <ItemGroup>
-    <None Include="Resources\IRB6790_235_2_65_link_0.txt" />
-  </ItemGroup>
-  <ItemGroup>
-    <None Include="Resources\IRB6790_235_2_65_link_1.txt" />
-  </ItemGroup>
-  <ItemGroup>
-    <None Include="Resources\IRB6790_235_2_65_link_2.txt" />
-  </ItemGroup>
-  <ItemGroup>
-    <None Include="Resources\CRB15000_10_1_52_link_6.txt" />
-  </ItemGroup>
-  <ItemGroup>
-    <None Include="Resources\CRB15000_12_1_27_link_0.txt" />
-  </ItemGroup>
-  <ItemGroup>
-    <None Include="Resources\CRB15000_12_1_27_link_1.txt" />
-  </ItemGroup>
-  <ItemGroup>
-    <None Include="Resources\CRB15000_12_1_27_link_2.txt" />
-  </ItemGroup>
-  <ItemGroup>
-    <None Include="Resources\CRB15000_12_1_27_link_3.txt" />
-  </ItemGroup>
-  <ItemGroup>
-    <None Include="Resources\CRB15000_12_1_27_link_4.txt" />
-  </ItemGroup>
-  <ItemGroup>
-    <None Include="Resources\CRB15000_12_1_27_link_5.txt" />
-  </ItemGroup>
-  <ItemGroup>
-    <None Include="Resources\CRB15000_12_1_27_link_6.txt" />
-  </ItemGroup>
-  <ItemGroup>
-    <None Include="Resources\CRB15000_10_1_52_link_0.txt" />
-  </ItemGroup>
-  <ItemGroup>
-    <None Include="Resources\CRB15000_10_1_52_link_1.txt" />
-  </ItemGroup>
-  <ItemGroup>
-    <None Include="Resources\CRB15000_10_1_52_link_2.txt" />
-  </ItemGroup>
-  <ItemGroup>
-    <None Include="Resources\CRB15000_10_1_52_link_3.txt" />
-  </ItemGroup>
-  <ItemGroup>
-    <None Include="Resources\CRB15000_10_1_52_link_4.txt" />
-  </ItemGroup>
-  <ItemGroup>
-    <None Include="Resources\CRB15000_10_1_52_link_5.txt" />
-  </ItemGroup>
-  <ItemGroup>
-    <None Include="Resources\IRB5710_90_2_30_LID_link_0.txt" />
-  </ItemGroup>
-  <ItemGroup>
-    <None Include="Resources\IRB5710_90_2_30_LID_link_1.txt" />
-  </ItemGroup>
-  <ItemGroup>
-    <None Include="Resources\IRB5710_90_2_30_LID_link_2.txt" />
-  </ItemGroup>
-  <ItemGroup>
-    <None Include="Resources\IRB5710_90_2_30_LID_link_3.txt" />
-  </ItemGroup>
-  <ItemGroup>
-    <None Include="Resources\IRB5710_90_2_30_LID_link_4.txt" />
-  </ItemGroup>
-  <ItemGroup>
-    <None Include="Resources\IRB5710_90_2_30_LID_link_5.txt" />
-  </ItemGroup>
-  <ItemGroup>
-    <None Include="Resources\IRB5710_90_2_30_LID_link_6.txt" />
-  </ItemGroup>
-  <ItemGroup>
-    <None Include="Resources\IRB5710_90_2_70_link_0.txt" />
-  </ItemGroup>
-  <ItemGroup>
-    <None Include="Resources\IRB5710_90_2_70_link_1.txt" />
-  </ItemGroup>
-  <ItemGroup>
-    <None Include="Resources\IRB5710_90_2_70_link_2.txt" />
-  </ItemGroup>
-  <ItemGroup>
-    <None Include="Resources\IRB5710_90_2_70_link_3.txt" />
-  </ItemGroup>
-  <ItemGroup>
-    <None Include="Resources\IRB5710_90_2_70_link_4.txt" />
-  </ItemGroup>
-  <ItemGroup>
-    <None Include="Resources\IRB5710_90_2_70_link_5.txt" />
-  </ItemGroup>
-  <ItemGroup>
-    <None Include="Resources\IRB5710_90_2_70_link_6.txt" />
-  </ItemGroup>
-  <ItemGroup>
-    <None Include="Resources\IRB5710_110_2_30_link_0.txt" />
-  </ItemGroup>
-  <ItemGroup>
-    <None Include="Resources\IRB5710_110_2_30_link_1.txt" />
-  </ItemGroup>
-  <ItemGroup>
-    <None Include="Resources\IRB5710_110_2_30_link_2.txt" />
-  </ItemGroup>
-  <ItemGroup>
-    <None Include="Resources\IRB5710_110_2_30_link_3.txt" />
-  </ItemGroup>
-  <ItemGroup>
-    <None Include="Resources\IRB5710_110_2_30_link_4.txt" />
-  </ItemGroup>
-  <ItemGroup>
-    <None Include="Resources\IRB5710_110_2_30_link_5.txt" />
-  </ItemGroup>
-  <ItemGroup>
-    <None Include="Resources\IRB5710_110_2_30_link_6.txt" />
-  </ItemGroup>
-  <ItemGroup>
-    <None Include="Resources\IRB5710_70_2_70_LID_link_0.txt" />
-  </ItemGroup>
-  <ItemGroup>
-    <None Include="Resources\IRB5710_70_2_70_LID_link_1.txt" />
-  </ItemGroup>
-  <ItemGroup>
-    <None Include="Resources\IRB5710_70_2_70_LID_link_2.txt" />
-  </ItemGroup>
-  <ItemGroup>
-    <None Include="Resources\IRB5710_70_2_70_LID_link_3.txt" />
-  </ItemGroup>
-  <ItemGroup>
-    <None Include="Resources\IRB5710_70_2_70_LID_link_4.txt" />
-  </ItemGroup>
-  <ItemGroup>
-    <None Include="Resources\IRB5710_70_2_70_LID_link_5.txt" />
-  </ItemGroup>
-  <ItemGroup>
-    <None Include="Resources\IRB5710_70_2_70_LID_link_6.txt" />
-  </ItemGroup>
-  <ItemGroup>
-    <None Include="Resources\IRB5720_90_3_00_LID_link_5.txt" />
-  </ItemGroup>
-  <ItemGroup>
-    <None Include="Resources\IRB5720_90_3_00_LID_link_6.txt" />
-  </ItemGroup>
-  <ItemGroup>
-    <None Include="Resources\IRB5720_125_3_00_link_0.txt" />
-  </ItemGroup>
-  <ItemGroup>
-    <None Include="Resources\IRB5720_125_3_00_link_1.txt" />
-  </ItemGroup>
-  <ItemGroup>
-    <None Include="Resources\IRB5720_125_3_00_link_2.txt" />
-  </ItemGroup>
-  <ItemGroup>
-    <None Include="Resources\IRB5720_125_3_00_link_3.txt" />
-  </ItemGroup>
-  <ItemGroup>
-    <None Include="Resources\IRB5720_125_3_00_link_4.txt" />
-  </ItemGroup>
-  <ItemGroup>
-    <None Include="Resources\IRB5720_125_3_00_link_5.txt" />
-  </ItemGroup>
-  <ItemGroup>
-    <None Include="Resources\IRB5720_125_3_00_link_6.txt" />
-  </ItemGroup>
-  <ItemGroup>
-    <None Include="Resources\IRB5720_155_2_60_LID_link_0.txt" />
-  </ItemGroup>
-  <ItemGroup>
-    <None Include="Resources\IRB5720_155_2_60_LID_link_1.txt" />
-  </ItemGroup>
-  <ItemGroup>
-    <None Include="Resources\IRB5720_155_2_60_LID_link_2.txt" />
-  </ItemGroup>
-  <ItemGroup>
-    <None Include="Resources\IRB5720_155_2_60_LID_link_3.txt" />
-  </ItemGroup>
-  <ItemGroup>
-    <None Include="Resources\IRB5720_155_2_60_LID_link_4.txt" />
-  </ItemGroup>
-  <ItemGroup>
-    <None Include="Resources\IRB5720_155_2_60_LID_link_5.txt" />
-  </ItemGroup>
-  <ItemGroup>
-    <None Include="Resources\IRB5720_155_2_60_LID_link_6.txt" />
-  </ItemGroup>
-  <ItemGroup>
-    <None Include="Resources\IRB5720_180_2_60_link_0.txt" />
-  </ItemGroup>
-  <ItemGroup>
-    <None Include="Resources\IRB5720_180_2_60_link_1.txt" />
-  </ItemGroup>
-  <ItemGroup>
-    <None Include="Resources\IRB5720_180_2_60_link_2.txt" />
-  </ItemGroup>
-  <ItemGroup>
-    <None Include="Resources\IRB5720_180_2_60_link_3.txt" />
-  </ItemGroup>
-  <ItemGroup>
-    <None Include="Resources\IRB5720_180_2_60_link_4.txt" />
-  </ItemGroup>
-  <ItemGroup>
-    <None Include="Resources\IRB5720_180_2_60_link_5.txt" />
-  </ItemGroup>
-  <ItemGroup>
-    <None Include="Resources\IRB5720_180_2_60_link_6.txt" />
-  </ItemGroup>
-  <ItemGroup>
-    <None Include="Resources\IRB5720_90_3_00_LID_link_0.txt" />
-  </ItemGroup>
-  <ItemGroup>
-    <None Include="Resources\IRB5720_90_3_00_LID_link_1.txt" />
-  </ItemGroup>
->>>>>>> 3bac6f1f
   <ItemGroup>
     <None Include="..\..\RobotComponents\LICENSE">
       <Pack>True</Pack>
@@ -1294,16 +27,5 @@
     <ProjectReference Include="..\RobotComponents\RobotComponents.csproj" />
     <ProjectReference Include="..\RobotComponents.ABB\RobotComponents.ABB.csproj" />
   </ItemGroup>
-<<<<<<< HEAD
 
-=======
-  <Import Project="$(MSBuildToolsPath)\Microsoft.CSharp.targets" />
-  <Import Project="..\packages\RhinoCommon.8.0.23304.9001\build\net48\RhinoCommon.targets" Condition="Exists('..\packages\RhinoCommon.8.0.23304.9001\build\net48\RhinoCommon.targets')" />
-  <Target Name="EnsureNuGetPackageBuildImports" BeforeTargets="PrepareForBuild">
-    <PropertyGroup>
-      <ErrorText>This project references NuGet package(s) that are missing on this computer. Use NuGet Package Restore to download them.  For more information, see http://go.microsoft.com/fwlink/?LinkID=322105. The missing file is {0}.</ErrorText>
-    </PropertyGroup>
-    <Error Condition="!Exists('..\packages\RhinoCommon.8.0.23304.9001\build\net48\RhinoCommon.targets')" Text="$([System.String]::Format('$(ErrorText)', '..\packages\RhinoCommon.8.0.23304.9001\build\net48\RhinoCommon.targets'))" />
-  </Target>
->>>>>>> 3bac6f1f
 </Project>