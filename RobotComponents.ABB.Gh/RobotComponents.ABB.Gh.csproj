﻿<?xml version="1.0" encoding="utf-8"?>
<Project ToolsVersion="12.0" DefaultTargets="Build" xmlns="http://schemas.microsoft.com/developer/msbuild/2003">
  <PropertyGroup>
    <Configuration Condition=" '$(Configuration)' == '' ">Debug</Configuration>
    <Platform Condition=" '$(Platform)' == '' ">AnyCPU</Platform>
    <ProductVersion>8.0.30703</ProductVersion>
    <SchemaVersion>2.0</SchemaVersion>
    <ProjectGuid>{2F1A80CD-231A-4479-82BC-3B1A1382A7AD}</ProjectGuid>
    <OutputType>Library</OutputType>
    <AppDesignerFolder>Properties</AppDesignerFolder>
    <RootNamespace>RobotComponents.ABB.Gh</RootNamespace>
    <AssemblyName>RobotComponents.ABB.Gh</AssemblyName>
    <TargetFrameworkVersion>v4.8</TargetFrameworkVersion>
    <FileAlignment>512</FileAlignment>
    <IsWebBootstrapper>false</IsWebBootstrapper>
    <TargetFrameworkProfile />
    <NuGetPackageImportStamp>
    </NuGetPackageImportStamp>
  </PropertyGroup>
  <PropertyGroup Condition="'$(Configuration)|$(Platform)' == 'Debug|AnyCPU'">
    <DebugSymbols>true</DebugSymbols>
    <DebugType>full</DebugType>
    <Optimize>false</Optimize>
    <OutputPath>bin\</OutputPath>
    <DefineConstants>TRACE;DEBUG</DefineConstants>
    <ErrorReport>prompt</ErrorReport>
    <CodeAnalysisIgnoreBuiltInRules>false</CodeAnalysisIgnoreBuiltInRules>
  </PropertyGroup>
  <PropertyGroup Condition=" '$(Configuration)|$(Platform)' == 'Release|AnyCPU' ">
    <DebugType>pdbonly</DebugType>
    <Optimize>true</Optimize>
    <OutputPath>bin\</OutputPath>
    <DefineConstants>TRACE</DefineConstants>
    <ErrorReport>prompt</ErrorReport>
    <WarningLevel>4</WarningLevel>
  </PropertyGroup>
  <ItemGroup>
    <Reference Include="Eto, Version=2.5.0.0, Culture=neutral, PublicKeyToken=552281e97c755530, processorArchitecture=MSIL">
      <HintPath>..\packages\RhinoCommon.7.0.20314.3001\lib\net45\Eto.dll</HintPath>
      <Private>False</Private>
    </Reference>
    <Reference Include="GH_IO, Version=7.0.20314.3000, Culture=neutral, PublicKeyToken=6a29997d2e6b4f97, processorArchitecture=MSIL">
      <HintPath>..\packages\Grasshopper.7.0.20314.3001\lib\net45\GH_IO.dll</HintPath>
      <Private>False</Private>
    </Reference>
    <Reference Include="Grasshopper, Version=7.0.20314.3000, Culture=neutral, PublicKeyToken=dda4f5ec2cd80803, processorArchitecture=MSIL">
      <HintPath>..\packages\Grasshopper.7.0.20314.3001\lib\net45\Grasshopper.dll</HintPath>
      <Private>False</Private>
    </Reference>
    <Reference Include="Rhino.UI, Version=7.0.20314.3000, Culture=neutral, PublicKeyToken=552281e97c755530, processorArchitecture=MSIL">
      <HintPath>..\packages\RhinoCommon.7.0.20314.3001\lib\net45\Rhino.UI.dll</HintPath>
      <Private>False</Private>
    </Reference>
    <Reference Include="RhinoCommon, Version=7.0.20314.3000, Culture=neutral, PublicKeyToken=552281e97c755530, processorArchitecture=MSIL">
      <HintPath>..\packages\RhinoCommon.7.0.20314.3001\lib\net45\RhinoCommon.dll</HintPath>
      <Private>False</Private>
    </Reference>
    <Reference Include="System" />
    <Reference Include="System.Core" />
    <Reference Include="System.Data" />
    <Reference Include="System.Xml" />
    <Reference Include="System.Xml.Linq" />
    <Reference Include="System.Drawing" />
    <Reference Include="System.Windows.Forms" />
  </ItemGroup>
  <ItemGroup>
    <Compile Include="Components\Code Generation\Declarations\ExternalJointPositionComponent.cs" />
    <Compile Include="Components\Code Generation\Declarations\JointTargetComponent.cs" />
    <Compile Include="Components\Code Generation\Declarations\ConfigurationDataComponent.cs" />
    <Compile Include="Components\Code Generation\Instructions\AccelerationSetComponent.cs" />
    <Compile Include="Components\Code Generation\Instructions\PathAccelerationLimitationComponent.cs" />
    <Compile Include="Components\Code Generation\Instructions\PulseDigitalOutputComponent.cs" />
    <Compile Include="Components\Code Generation\Instructions\VelocitySetComponent.cs" />
<<<<<<< HEAD
    <Compile Include="Components\Deconstruct\Code Generation\DeconstructPathAccelerationLimitationComponent.cs" />
    <Compile Include="Components\Definitions\GetAxisPlanesFromKinematicsParametersComponent.cs" />
    <Compile Include="Components\Definitions\GetKinematicsParametersComponent.cs" />
=======
    <Compile Include="Components\Deconstruct\Code Generation\DeconstructPathAccelerationLimitation.cs" />
    <Compile Include="Components\Definitions\Presets\CRB15000_5_0_95_Component.cs" />
>>>>>>> e46309ee
    <Compile Include="Obsolete\v2\DeconstructRobotTargetComponent_OBSOLETE.cs" />
    <Compile Include="Obsolete\v2\RobotTargetComponent_OBSOLETE2.cs" />
    <Compile Include="Components\Deconstruct\Code Generation\DeconstructConfigurationDataComponent.cs" />
    <Compile Include="Obsolete\v2\RAPIDGeneratorComponent_OBSOLETE3.cs" />
    <Compile Include="Components\Code Generation\Instructions\CirclePathModeComponent.cs" />
    <Compile Include="Components\Code Generation\Value Lists\CirclePathModeValueList.cs" />
    <Compile Include="Components\Deconstruct\Definitions\DeconstructLoadDataComponent.cs" />
    <Compile Include="Obsolete\v2\DeconstructRobotToolComponent_OBSOLETE.cs" />
    <Compile Include="Components\Definitions\LoadDataComponent.cs" />
    <Compile Include="Obsolete\v2\RobotToolComponent_OBSOLETE.cs" />
    <Compile Include="Obsolete\v2\WaitTimeComponent_OBSOLETE.cs" />
    <Compile Include="Obsolete\v2\MoveComponent_OBSOLETE.cs" />
    <Compile Include="Components\Controller Utility\Get Poses - Mechanical Unit\GetJointTargetsComponent.cs" />
    <Compile Include="Components\Controller Utility\Get Poses - Mechanical Unit\GetRobotTargetsComponent.cs" />
    <Compile Include="Components\Controller Utility\Read Domains\ReadRapidDomainComponent.cs" />
    <Compile Include="Obsolete\v2\DeconstructMovementComponent_OBSOLETE2.cs" />
    <Compile Include="Obsolete\v1\ForwardKinematicsComponent_OBSOLETE.cs" />
    <Compile Include="Obsolete\v1\InverseKinematicsComponent_OBSOLETE4.cs" />
    <Compile Include="Obsolete\v1\PathGeneratorComponent_OBSOLETE2.cs" />
    <Compile Include="Obsolete\v0\OldAutoAxisConfigParameter.cs" />
    <Compile Include="Obsolete\v0\OldExternalAxisParameter.cs" />
    <Compile Include="Obsolete\v0\OldExternalLinearAxisParameter.cs" />
    <Compile Include="Obsolete\v0\OldExternalRotationalAxisParameter.cs" />
    <Compile Include="Obsolete\v0\OldAutoAxisConfigComponent.cs" />
    <Compile Include="Obsolete\v0\OldDeconstructExternalLinearAxisComponent2.cs" />
    <Compile Include="Obsolete\v0\OldDeconstructExternalRotationalAxisComponent.cs" />
    <Compile Include="Obsolete\v0\OldDeconstructExtJointPosComponent.cs" />
    <Compile Include="Obsolete\v0\OldDeconstructRobJointPosComponent.cs" />
    <Compile Include="Obsolete\v0\OldDeconstructRobotToolComponent.cs" />
    <Compile Include="Obsolete\v0\OldDeconstructWorkObjectComponent2.cs" />
    <Compile Include="Obsolete\v0\OldExternalJointPositionComponent.cs" />
    <Compile Include="Obsolete\v0\OldExternalLinearAxisComponent2.cs" />
    <Compile Include="Obsolete\v0\OldExternalRotationalAxisComponent.cs" />
    <Compile Include="Obsolete\v0\OldInfoComponent.cs" />
    <Compile Include="Obsolete\v0\OldJointTargetComponent.cs" />
    <Compile Include="Obsolete\v0\OldMovementComponent4.cs" />
    <Compile Include="Obsolete\v0\OldNameGeneratorComponent.cs" />
    <Compile Include="Obsolete\v0\OldPathGeneratorComponent3.cs" />
    <Compile Include="Obsolete\v0\OldRobotJointPositionComponent.cs" />
    <Compile Include="Obsolete\v0\OldRobotTargetComponent.cs" />
    <Compile Include="Obsolete\v0\OldRobotToolFromPlanesComponent2.cs" />
    <Compile Include="Obsolete\v0\OldSpeedDataComponent.cs" />
    <Compile Include="Obsolete\v0\OldWorkObjectComponent2.cs" />
    <Compile Include="Obsolete\v0\OldZoneDataComponent.cs" />
    <Compile Include="Obsolete\v0\OldRobotParameter.cs" />
    <Compile Include="Obsolete\v0\OldRobotToolParameter.cs" />
    <Compile Include="Obsolete\v1\RAPIDGeneratorComponent_OBSOLETE2.cs" />
    <Compile Include="Components\Controller Utility\Get Signals\GetAnalogInputComponent.cs" />
    <Compile Include="Components\Controller Utility\Get Signals\GetAnalogOutputComponent.cs" />
    <Compile Include="Components\Controller Utility\Get Controller\GetControllerComponent.cs" />
    <Compile Include="Components\Controller Utility\Get Signals\GetDigitalInputComponent.cs" />
    <Compile Include="Components\Controller Utility\Get Signals\GetDigitalOutputComponent.cs" />
    <Compile Include="Components\Controller Utility\Get Poses - Task\GetExternalJointPositionsComponent.cs" />
    <Compile Include="Components\Controller Utility\Get Controller\GetLogComponent.cs" />
    <Compile Include="Components\Controller Utility\Run Programs\GetTaskNamesComponent.cs" />
    <Compile Include="Components\Controller Utility\Get Poses - Task\GetRobotBaseFramesComponent.cs" />
    <Compile Include="Components\Controller Utility\Get Poses - Task\GetRobotJointPositionsComponent.cs" />
    <Compile Include="Components\Controller Utility\Get Poses - Task\GetExternalAxisPlanesComponent.cs" />
    <Compile Include="Components\Controller Utility\Get Poses - Task\GetRobotToolPlanesComponent.cs" />
    <Compile Include="Components\Controller Utility\Read Domains\ReadConfigurationDomainComponent.cs" />
    <Compile Include="Components\Controller Utility\Run Programs\RunProgramComponent.cs" />
    <Compile Include="Components\Controller Utility\Set Signals\SetAnalogInputComponent.cs" />
    <Compile Include="Components\Controller Utility\Set Signals\SetAnalogOutputComponent.cs" />
    <Compile Include="Components\Controller Utility\Set Signals\SetDigitalInputComponent.cs" />
    <Compile Include="Components\Controller Utility\Set Signals\SetDigitalOutputComponent.cs" />
    <Compile Include="Components\Controller Utility\Run Programs\UploadProgramComponent.cs" />
    <Compile Include="Obsolete\v3\Presets\IRB1010_1_5_0_37_Component _OBSOLETE.cs" />
    <Compile Include="Obsolete\v1\RobotPresetComponent_OBSOLETE.cs" />
    <Compile Include="Obsolete\v1\InverseKinematicsComponent_OBSOLETE3.cs" />
    <Compile Include="Obsolete\v1\RobotToolFromPlanesComponent_OBSOLETE.cs" />
    <Compile Include="Obsolete\v1\WorkObjectComponent_OBSOLETE.cs" />
    <Compile Include="Obsolete\v1\DeconstructMovementComponent_OBSOLETE.cs" />
    <Compile Include="Obsolete\v1\MovementComponent_OBSOLETE.cs" />
    <Compile Include="Components\Code Generation\Declarations\RobotJointPositionComponent.cs" />
    <Compile Include="Components\Code Generation\Declarations\RobotTargetComponent.cs" />
    <Compile Include="Components\Code Generation\Declarations\SpeedDataComponent.cs" />
    <Compile Include="Components\Code Generation\Declarations\ZoneDataComponent.cs" />
    <Compile Include="Obsolete\v1\InverseKinematicsComponent_OBSOLETE2.cs" />
    <Compile Include="Obsolete\v1\RAPIDGeneratorComponent_OBSOLETE.cs" />
    <Compile Include="Components\Code Generation\Value Lists\InequalitySymbolValueList.cs" />
    <Compile Include="Components\Code Generation\Instructions\WaitAIComponent.cs" />
    <Compile Include="Obsolete\v3\Presets\IRB1520ID_4_1_50_Component_OBSOLETE.cs" />
    <Compile Include="Components\Multi Move\SyncMoveOffComponent.cs" />
    <Compile Include="Components\Multi Move\SyncMoveOnComponent.cs" />
    <Compile Include="Components\Multi Move\WaitSyncTaskComponent.cs" />
    <Compile Include="Components\Multi Move\TaskListComponent.cs" />
    <Compile Include="Obsolete\v1\DataTree Generators\ExternalJointPositionComponentDataTreeGenerator_OBSOLETE.cs" />
    <Compile Include="Obsolete\v1\JointTargetComponent_OBSOLETE.cs" />
    <Compile Include="Obsolete\v1\InverseKinematicsComponent_OBSOLETE.cs" />
    <Compile Include="Obsolete\v1\PathGeneratorComponent_OBSOLETE.cs" />
    <Compile Include="Obsolete\v1\DataTree Generators\RobotJointPositionComponentDataTreeGenerator_OBSOLETE.cs" />
    <Compile Include="Components\Code Generation\Instructions\LinearConfigurationControlComponent.cs" />
    <Compile Include="Components\Code Generation\Instructions\JointConfigurationControlComponent.cs" />
    <Compile Include="Obsolete\v1\DataTree Generators\JointTargetComponentDataTreeGenerator_OBSOLETE.cs" />
    <Compile Include="Obsolete\v1\DataTree Generators\RobotTargetComponentDataTreeGenerator_OBSOLETE.cs" />
    <Compile Include="Obsolete\v1\DataTree Generators\SpeedDataComponentDataTreeGenerator_OBSOLETE.cs" />
    <Compile Include="Obsolete\v1\DataTree Generators\ZoneDataComponentDataTreeGenerator_OBSOLETE.cs" />
    <Compile Include="Components\Utilities\UngroupActionsComponent.cs" />
    <Compile Include="Components\Utilities\GroupActionsComponent.cs" />
    <Compile Include="Components\Utilities\RobotToolCalibrationComponent.cs" />
    <Compile Include="Components\Code Generation\Value Lists\CodeTypeValueList.cs" />
    <Compile Include="Components\Code Generation\Instructions\SetAnalogOutputComponent.cs" />
    <Compile Include="Components\Code Generation\Value Lists\MovementTypeValueList.cs" />
    <Compile Include="Components\Code Generation\Value Lists\ZoneDataValueList.cs" />
    <Compile Include="Components\Code Generation\Value Lists\SpeedDataValueList.cs" />
    <Compile Include="Obsolete\v1\ExternalJointPositionComponent_OBSOLETE.cs" />
    <Compile Include="Obsolete\v1\RobotJointPositionComponent_OBSOLETE.cs" />
    <Compile Include="Obsolete\v1\RobotTargetComponent_OBSOLETE.cs" />
    <Compile Include="Components\Deconstruct\Code Generation\DeconstructExternalJointPositionComponent.cs" />
    <Compile Include="Components\Deconstruct\Code Generation\DeconstructJointTargetComponent.cs" />
    <Compile Include="Components\Deconstruct\Code Generation\DeconstructRobotJointPosistionComponent.cs" />
    <Compile Include="Components\Deconstruct\Code Generation\DeconstructRobotTargetComponent.cs" />
    <Compile Include="Obsolete\v3\Presets\IRB1100_4_0_475_Component_OBSOLETE.cs" />
    <Compile Include="Obsolete\v3\Presets\IRB1100_4_0_58_Component_OBSOLETE.cs" />
    <Compile Include="Obsolete\v3\Presets\IRB1300_11_0_90_Component_OBSOLETE.cs" />
    <Compile Include="Obsolete\v3\Presets\IRB1300_10_1_15_Component_OBSOLETE.cs" />
    <Compile Include="Obsolete\v3\Presets\IRB1300_7_1_40_Component_OBSOLETE.cs" />
    <Compile Include="Components\Definitions\RobotPresetComponent.cs" />
    <Compile Include="Components\Simulation\ForwardKinematicsComponent.cs" />
    <Compile Include="Components\Simulation\PathGeneratorComponent.cs" />
    <Compile Include="Components\Code Generation\Dynamic\CodeLineComponent.cs" />
    <Compile Include="Components\Code Generation\Dynamic\CommentComponent.cs" />
    <Compile Include="Components\Code Generation\Instructions\SetDigitalOutputComponent.cs" />
    <Compile Include="Components\Code Generation\Instructions\MoveComponent.cs" />
    <Compile Include="Obsolete\v1\ZoneDataComponent_OBSOLETE.cs" />
    <Compile Include="Components\Deconstruct\Code Generation\DeconstructZoneDataComponent.cs" />
    <Compile Include="Obsolete\v3\Presets\IRB6640_185_2_80_Component_OBSOLETE.cs" />
    <Compile Include="Obsolete\v3\Presets\IRB6650S_200_3_00_Component_OBSOLETE.cs" />
    <Compile Include="Obsolete\v3\Presets\IRB6650S_125_3_50_Component_OBSOLETE.cs" />
    <Compile Include="Obsolete\v3\Presets\IRB6700_300_2_70_Component_OBSOLETE.cs" />
    <Compile Include="Obsolete\v3\Presets\IRB6700_245_3_00_Component_OBSOLETE.cs" />
    <Compile Include="Obsolete\v3\Presets\IRB6700_205_2_80_Component_OBSOLETE.cs" />
    <Compile Include="Obsolete\v3\Presets\IRB6700_200_2_60_Component_OBSOLETE.cs" />
    <Compile Include="Obsolete\v3\Presets\IRB6700_175_3_05_Component_OBSOLETE.cs" />
    <Compile Include="Obsolete\v3\Presets\IRB6700_155_2_85_Component_OBSOLETE.cs" />
    <Compile Include="Obsolete\v3\Presets\IRB6700_150_3_20_Component_OBSOLETE.cs" />
    <Compile Include="Obsolete\v3\Presets\IRB6790_205_2_80_Component_OBSOLETE.cs" />
    <Compile Include="Obsolete\v3\Presets\IRB6700_235_2_65_Component_OBSOLETE.cs" />
    <Compile Include="Obsolete\v3\Presets\IRB7600_150_3_50_Component_OBSOLETE.cs" />
    <Compile Include="Obsolete\v3\Presets\IRB7600_340_2_80_Component_OBSOLETE.cs" />
    <Compile Include="Obsolete\v3\Presets\IRB6790_235_2_65_Component_OBSOLETE.cs" />
    <Compile Include="Obsolete\v3\Presets\IRB7600_500_2_55_Component_OBSOLETE.cs" />
    <Compile Include="Obsolete\v3\Presets\IRB7600_400_2_55_Component_OBSOLETE.cs" />
    <Compile Include="Obsolete\v3\Presets\IRB7600_325_3_10_Component_OBSOLETE.cs" />
    <Compile Include="Obsolete\v3\Presets\IRB6650S_90_3_90_Component_OBSOLETE.cs" />
    <Compile Include="Obsolete\v3\Presets\IRB6640_235_2_55_Component_OBSOLETE.cs" />
    <Compile Include="Obsolete\v3\Presets\IRB6620_150_2_20_Component_OBSOLETE.cs" />
    <Compile Include="Obsolete\v3\Presets\IRB6650_200_2_75_Component_OBSOLETE.cs" />
    <Compile Include="Obsolete\v1\RobotToolFromQuaternionComponent_OBSOLETE.cs" />
    <Compile Include="Components\Utilities\GetObjectManager.cs" />
    <Compile Include="Obsolete\v1\Controller Utility\GetPlaneComponent_OBSOLETE.cs" />
    <Compile Include="Components\Deconstruct\Definitions\DeconstructExternalRotationalAxisComponent.cs" />
    <Compile Include="Components\Deconstruct\Definitions\DeconstructWorkObjectComponent.cs" />
    <Compile Include="Components\Definitions\ExternalRotationalAxisComponent.cs" />
    <Compile Include="Components\Definitions\WorkObjectComponent.cs" />
    <Compile Include="Components\Utilities\QuaternionToPlaneComponent.cs" />
    <Compile Include="Components\Code Generation\Instructions\OverrideRobotToolComponent.cs" />
    <Compile Include="Components\Code Generation\Generators\RAPIDGeneratorComponent.cs" />
    <Compile Include="Obsolete\v1\SpeedDataComponent_OBSOLETE.cs" />
    <Compile Include="Components\Code Generation\Instructions\WaitTimeComponent.cs" />
    <Compile Include="Components\Code Generation\Instructions\WaitDIComponent.cs" />
    <Compile Include="Obsolete\v1\Controller Utility\GetAxisValuesComponent_OBSOLETE.cs" />
    <Compile Include="Obsolete\v1\Controller Utility\GetControllerComponent_OBSOLETE.cs" />
    <Compile Include="Obsolete\v1\Controller Utility\GetDigitalInputComponent_OBSOLETE.cs" />
    <Compile Include="Obsolete\v1\Controller Utility\GetDigitalOutputComponent_OBSOLETE.cs" />
    <Compile Include="Obsolete\v1\Controller Utility\RemoteConnectionComponent_OBSOLETE.cs" />
    <Compile Include="Obsolete\v1\Controller Utility\SetDigitalInputComponent_OBSOLETE.cs" />
    <Compile Include="Obsolete\v1\Controller Utility\SetDigitalOutputComponent_OBSOLETE.cs" />
    <Compile Include="Components\Deconstruct\Definitions\DeconstructExternalLinearAxisComponent.cs" />
    <Compile Include="Components\Deconstruct\Code Generation\DeconstructMovementComponent.cs" />
    <Compile Include="Components\Deconstruct\Definitions\DeconstructRobotComponent.cs" />
    <Compile Include="Components\Deconstruct\Definitions\DeconstructRobotToolComponent.cs" />
    <Compile Include="Components\Deconstruct\Code Generation\DeconstructSpeedDataComponent.cs" />
    <Compile Include="Components\Definitions\ExternalLinearAxisComponent.cs" />
    <Compile Include="Obsolete\v3\Presets\IRB1200_5_90_Component_OBSOLETE.cs" />
    <Compile Include="Obsolete\v3\Presets\IRB1200_7_70_Component_OBSOLETE.cs" />
    <Compile Include="Obsolete\v3\Presets\IRB120_3_0_58_Component_OBSOLETE.cs" />
    <Compile Include="Obsolete\v3\Presets\IRB140_6_0_81_Component_OBSOLETE.cs" />
    <Compile Include="Obsolete\v3\Presets\IRB1600_X_1_20_Component_OBSOLETE.cs" />
    <Compile Include="Obsolete\v3\Presets\IRB1600_X_1_45_Component_OBSOLETE.cs" />
    <Compile Include="Obsolete\v3\Presets\IRB1660ID_Component_OBSOLETE.cs" />
    <Compile Include="Obsolete\v3\Presets\IRB2600ID_15_1_85_Component_OBSOLETE.cs" />
    <Compile Include="Obsolete\v3\Presets\IRB2600ID_8_2_00_Component_OBSOLETE.cs" />
    <Compile Include="Obsolete\v3\Presets\IRB2600_12_1_85_Component_OBSOLETE.cs" />
    <Compile Include="Obsolete\v3\Presets\IRB2600_X_1_65_Component_OBSOLETE.cs" />
    <Compile Include="Obsolete\v3\Presets\IRB4600_20_2_50_Component_OBSOLETE.cs" />
    <Compile Include="Obsolete\v3\Presets\IRB4600_40_2_55_Component_OBSOLETE.cs" />
    <Compile Include="Obsolete\v3\Presets\IRB4600_X_2_05_Component_OBSOLETE.cs" />
    <Compile Include="Obsolete\v3\Presets\IRB6650_125_3_20_Component_OBSOLETE.cs" />
    <Compile Include="Components\Definitions\RobotComponent.cs" />
    <Compile Include="Components\Definitions\RobotToolComponent.cs" />
    <Compile Include="Components\Simulation\InverseKinematicsComponent.cs" />
    <Compile Include="Components\Utilities\FlipPlaneXComponent.cs" />
    <Compile Include="Components\Utilities\FlipPlaneYComponent.cs" />
    <Compile Include="Components\Utilities\InfoComponent.cs" />
    <Compile Include="Components\Utilities\PlaneToQuaternionComponent.cs" />
    <Compile Include="Components\Utilities\PlaneVisualizerComponent.cs" />
    <Compile Include="Obsolete\v2\Param_AnalogOutput_OBSOLETE.cs" />
    <Compile Include="Obsolete\v2\Param_DigitalOutput_OBSOLETE.cs" />
    <Compile Include="Parameters\Actions\Declarations\Param_ConfigurationData.cs" />
    <Compile Include="Parameters\Actions\Instructions\Param_AccelerationSet.cs" />
    <Compile Include="Parameters\Actions\Instructions\Param_PathAccelerationLimitation.cs" />
    <Compile Include="Parameters\Actions\Instructions\Param_PulseDigitalOutput.cs" />
    <Compile Include="Parameters\Actions\Instructions\Param_SyncMoveOff.cs" />
    <Compile Include="Parameters\Actions\Instructions\Param_CirclePathMode.cs" />
    <Compile Include="Parameters\Actions\Instructions\Param_SyncMoveOn.cs" />
    <Compile Include="Parameters\Actions\Instructions\Param_VelocitySet.cs" />
    <Compile Include="Parameters\Actions\Instructions\Param_WaitAI.cs" />
    <Compile Include="Parameters\Actions\Instructions\Param_WaitSyncTask.cs" />
    <Compile Include="Parameters\Actions\Declarations\Param_TaskList.cs" />
    <Compile Include="Parameters\Controllers\Param_Controller.cs" />
    <Compile Include="Parameters\Controllers\Param_Signal.cs" />
    <Compile Include="Parameters\Definitions\Param_MechanicalUnit.cs" />
    <Compile Include="Parameters\Definitions\Param_LoadData.cs" />
    <Compile Include="Properties\Resources.Designer.cs">
      <AutoGen>True</AutoGen>
      <DesignTime>True</DesignTime>
      <DependentUpon>Resources.resx</DependentUpon>
    </Compile>
    <Compile Include="RobotComponentsIcon.cs" />
    <Compile Include="RobotComponentsInfo.cs" />
    <Compile Include="Utils\DisplaySettings.cs" />
    <Compile Include="Utils\DocumentManager.cs" />
    <Compile Include="Parameters\Actions\Param_ActionGroup.cs" />
    <Compile Include="Parameters\Actions\Param_Action.cs" />
    <Compile Include="Parameters\Actions\Instructions\Param_SetAnalogOutput.cs" />
    <Compile Include="Parameters\Actions\Instructions\Param_LinearConfigurationControl.cs" />
    <Compile Include="Parameters\Actions\Instructions\Param_JointConfigurationControl.cs" />
    <Compile Include="Parameters\Actions\Declarations\Param_ExternalJointPosition.cs" />
    <Compile Include="Parameters\Actions\Declarations\Param_JointTarget.cs" />
    <Compile Include="Parameters\Actions\Declarations\Param_RobotJointPosition.cs" />
    <Compile Include="Parameters\Actions\Declarations\Param_RobotTarget.cs" />
    <Compile Include="Parameters\Actions\Declarations\Param_ZoneData.cs" />
    <Compile Include="Parameters\Definitions\Param_ExternalAxis.cs" />
    <Compile Include="Parameters\Actions\Declarations\Param_SpeedData.cs" />
    <Compile Include="Parameters\Definitions\Param_WorkObject.cs" />
    <Compile Include="Parameters\Actions\Dynamic\Param_CodeLine.cs" />
    <Compile Include="Parameters\Actions\Dynamic\Param_Comment.cs" />
    <Compile Include="Parameters\Actions\Instructions\Param_SetDigitalOutput.cs" />
    <Compile Include="Parameters\Definitions\Param_ExternalLinearAxis.cs" />
    <Compile Include="Parameters\Definitions\Param_ExternalRotationalAxis.cs" />
    <Compile Include="Parameters\Actions\Instructions\Param_Movement.cs" />
    <Compile Include="Parameters\Definitions\Param_Robot.cs" />
    <Compile Include="Parameters\Definitions\Param_RobotTool.cs" />
    <Compile Include="Parameters\Actions\Instructions\Param_OverrideRobotTool.cs" />
    <Compile Include="Parameters\Actions\Declarations\Param_Target.cs" />
    <Compile Include="Parameters\Actions\Instructions\Param_WaitTime.cs" />
    <Compile Include="Parameters\Actions\Instructions\Param_WaitDI.cs" />
    <Compile Include="Properties\AssemblyInfo.cs" />
    <Compile Include="Utils\Documentation.cs" />
    <Compile Include="Utils\HelperMethods.cs" />
    <Compile Include="Utils\IObjectManager.cs" />
    <Compile Include="Utils\ObjectManager.cs" />
  </ItemGroup>
  <ItemGroup>
    <EmbeddedResource Include="Properties\Resources.resx">
      <Generator>ResXFileCodeGenerator</Generator>
      <SubType>Designer</SubType>
      <LastGenOutput>Resources.Designer.cs</LastGenOutput>
    </EmbeddedResource>
  </ItemGroup>
  <ItemGroup>
    <None Include="app.config" />
    <None Include="packages.config" />
    <None Include="Resources\Auto_Icon.png" />
  </ItemGroup>
  <ItemGroup>
    <None Include="Resources\Auto_Parameter_Icon.png" />
  </ItemGroup>
  <ItemGroup>
    <None Include="Resources\ChangeTool_Icon.png" />
  </ItemGroup>
  <ItemGroup>
    <None Include="Resources\ChangeTool_Parameter_Icon.png" />
  </ItemGroup>
  <ItemGroup>
    <None Include="Resources\CodeLine_Icon.png" />
  </ItemGroup>
  <ItemGroup>
    <None Include="Resources\CodeLine_Parameter_Icon.png" />
  </ItemGroup>
  <ItemGroup>
    <None Include="Resources\Comment_Icon.png" />
  </ItemGroup>
  <ItemGroup>
    <None Include="Resources\Comment_Parameter_Icon.png" />
  </ItemGroup>
  <ItemGroup>
    <None Include="Resources\DeconstructExternalLinearAxis_Icon.png" />
  </ItemGroup>
  <ItemGroup>
    <None Include="Resources\DeconstructMovement_Icon.png" />
  </ItemGroup>
  <ItemGroup>
    <None Include="Resources\DeconstructRobotInfoComponent_Icon.png" />
  </ItemGroup>
  <ItemGroup>
    <None Include="Resources\DeconstructRobotTool_Icon.png" />
  </ItemGroup>
  <ItemGroup>
    <None Include="Resources\DeconstructSpeedData_Icon.png" />
  </ItemGroup>
  <ItemGroup>
    <None Include="Resources\DigitalOutput_Icon.png" />
  </ItemGroup>
  <ItemGroup>
    <None Include="Resources\DigitalOutput_Parameter_Icon.png" />
  </ItemGroup>
  <ItemGroup>
    <None Include="Resources\ExternalLinearAxis_Icon.png" />
  </ItemGroup>
  <ItemGroup>
    <None Include="Resources\ExternalLinearAxis_Parameter_Icon.png" />
  </ItemGroup>
  <ItemGroup>
    <None Include="Resources\FlipPlaneX_Icon.png" />
  </ItemGroup>
  <ItemGroup>
    <None Include="Resources\FlipPlaneY_Icon.png" />
  </ItemGroup>
  <ItemGroup>
    <None Include="Resources\ForwardKinematics_Icon.png" />
  </ItemGroup>
  <ItemGroup>
    <None Include="Resources\GetAxisValues_Icon.png" />
  </ItemGroup>
  <ItemGroup>
    <None Include="Resources\GetController_Icon.png" />
  </ItemGroup>
  <ItemGroup>
    <None Include="Resources\GetDigitalInput_Icon.png" />
  </ItemGroup>
  <ItemGroup>
    <None Include="Resources\GetDigitalOutput_Icon.png" />
  </ItemGroup>
  <ItemGroup>
    <None Include="Resources\Info_Icon.png" />
  </ItemGroup>
  <ItemGroup>
    <None Include="Resources\InverseKinematics_Icon.png" />
  </ItemGroup>
  <ItemGroup>
    <None Include="Resources\IRB120_Icon.png" />
  </ItemGroup>
  <ItemGroup>
    <None Include="Resources\IRB140_Icon.png" />
  </ItemGroup>
  <ItemGroup>
    <None Include="Resources\IRB160_Icon.png" />
  </ItemGroup>
  <ItemGroup>
    <None Include="Resources\IRB1200_5_90_Icon.png" />
  </ItemGroup>
  <ItemGroup>
    <None Include="Resources\IRB1200_7_70_Icon.png" />
  </ItemGroup>
  <ItemGroup>
    <None Include="Resources\IRB1200_Icon.png" />
  </ItemGroup>
  <ItemGroup>
    <None Include="Resources\IRB1600_Icon.png" />
  </ItemGroup>
  <ItemGroup>
    <None Include="Resources\IRB1660ID_Icon.png" />
  </ItemGroup>
  <ItemGroup>
    <None Include="Resources\IRB2600_Icon.png" />
  </ItemGroup>
  <ItemGroup>
    <None Include="Resources\IRB2600ID_Icon.png" />
  </ItemGroup>
  <ItemGroup>
    <None Include="Resources\IRB4600_Icon.png" />
  </ItemGroup>
  <ItemGroup>
    <None Include="Resources\IRB6650_Icon.png" />
  </ItemGroup>
  <ItemGroup>
    <None Include="Resources\Movement_Icon.png" />
  </ItemGroup>
  <ItemGroup>
    <None Include="Resources\Movement_Parameter_Icon.png" />
  </ItemGroup>
  <ItemGroup>
    <None Include="Resources\Naming_Icon.png" />
  </ItemGroup>
  <ItemGroup>
    <None Include="Resources\PathGen_Icon.png" />
  </ItemGroup>
  <ItemGroup>
    <None Include="Resources\PathGen_Parameter_Icon.png" />
  </ItemGroup>
  <ItemGroup>
    <None Include="Resources\Plane_Visualizer_Icon.png" />
  </ItemGroup>
  <ItemGroup>
    <None Include="Resources\PlaneToQuat_Icon.png" />
  </ItemGroup>
  <ItemGroup>
    <None Include="Resources\Remote_OFF_Icon.png" />
  </ItemGroup>
  <ItemGroup>
    <None Include="Resources\Remote_ON_Icon.png" />
  </ItemGroup>
  <ItemGroup>
    <None Include="Resources\RobotComponents_Icon24.png" />
    <None Include="Resources\RobotInfo_Icon.png" />
  </ItemGroup>
  <ItemGroup>
    <None Include="Resources\RobotInfo_Parameter_Icon.png" />
  </ItemGroup>
  <ItemGroup>
    <None Include="Resources\SetDigitalInput_Icon.png" />
  </ItemGroup>
  <ItemGroup>
    <None Include="Resources\SetDigitalOutput_Icon.png" />
  </ItemGroup>
  <ItemGroup>
    <None Include="Resources\SpeedData_Icon.png" />
  </ItemGroup>
  <ItemGroup>
    <None Include="Resources\SpeedData_Parameter_Icon.png" />
  </ItemGroup>
  <ItemGroup>
    <None Include="Resources\Target_Parameter_Icon.png" />
  </ItemGroup>
  <ItemGroup>
    <None Include="Resources\Target_Visualizer_Icon.png" />
  </ItemGroup>
  <ItemGroup>
    <None Include="Resources\Timer_Icon.png" />
  </ItemGroup>
  <ItemGroup>
    <None Include="Resources\Timer_Parameter_Icon.png" />
  </ItemGroup>
  <ItemGroup>
    <None Include="Resources\Tool_Parameter_Icon.png" />
  </ItemGroup>
  <ItemGroup>
    <None Include="Resources\ToolPlane_Icon.png" />
  </ItemGroup>
  <ItemGroup>
    <None Include="Resources\WaitDI_Icon.png" />
  </ItemGroup>
  <ItemGroup>
    <None Include="Resources\WaitDI_Parameter_Icon.png" />
  </ItemGroup>
  <ItemGroup>
    <ProjectReference Include="..\RobotComponents.ABB.Controllers\RobotComponents.ABB.Controllers.csproj">
      <Project>{4d8169cc-20cf-4597-b304-331eed09278b}</Project>
      <Name>RobotComponents.ABB.Controllers</Name>
    </ProjectReference>
    <ProjectReference Include="..\RobotComponents.ABB.Gh.Goos\RobotComponents.ABB.Gh.Goos.csproj">
      <Project>{4853e4fa-0246-486c-9f1a-0620896690c3}</Project>
      <Name>RobotComponents.ABB.Gh.Goos</Name>
    </ProjectReference>
    <ProjectReference Include="..\RobotComponents.ABB.Presets\RobotComponents.ABB.Presets.csproj">
      <Project>{15938314-61c9-44e9-b0e9-6e5cb15825f6}</Project>
      <Name>RobotComponents.ABB.Presets</Name>
    </ProjectReference>
    <ProjectReference Include="..\RobotComponents.ABB\RobotComponents.ABB.csproj">
      <Project>{496ba2ce-d067-42b3-bd7f-d1bb429a4987}</Project>
      <Name>RobotComponents.ABB</Name>
    </ProjectReference>
    <ProjectReference Include="..\RobotComponents\RobotComponents.csproj">
      <Project>{f7ea2eb3-c653-4839-8843-f82c828a4b21}</Project>
      <Name>RobotComponents</Name>
    </ProjectReference>
  </ItemGroup>
  <ItemGroup>
    <None Include="Resources\Work_Object_Icon.png" />
  </ItemGroup>
  <ItemGroup>
    <None Include="Resources\WorkObject_Parameter_Icon.png" />
  </ItemGroup>
  <ItemGroup>
    <None Include="Resources\DeconstructWorkObject_Icon.png" />
  </ItemGroup>
  <ItemGroup>
    <None Include="Resources\WikiPage_MenuItem_Icon.png" />
    <None Include="Resources\ToolQuaternion_Icon.png" />
    <None Include="Resources\ExternalRotationalAxis_Parameter_Icon.png" />
    <None Include="Resources\DeconstructExternalRotationalAxis_Icon.png" />
    <None Include="Resources\ExternalRotationalAxis_Icon.png" />
    <None Include="Resources\Action_Parameter_Icon.png" />
    <None Include="Resources\ExternalAxis_Parameter_Icon.png" />
    <None Include="Resources\GetPlane_Icon.png" />
    <None Include="Resources\QuatToPlane_Icon.png" />
  </ItemGroup>
  <ItemGroup>
    <None Include="Resources\IRB6650S_Icon.png" />
  </ItemGroup>
  <ItemGroup>
    <None Include="Resources\IRB7600_Icon.png" />
  </ItemGroup>
  <ItemGroup>
    <None Include="Resources\IRB6700_Icon.png" />
  </ItemGroup>
  <ItemGroup>
    <None Include="Resources\IRB6620_Icon.png" />
  </ItemGroup>
  <ItemGroup>
    <None Include="Resources\IRB6640_Icon.png" />
  </ItemGroup>
  <ItemGroup>
    <None Include="Resources\ObjectManager_Icon.png" />
  </ItemGroup>
  <ItemGroup>
    <None Include="Resources\ZoneData_Icon.png" />
  </ItemGroup>
  <ItemGroup>
    <None Include="Resources\ZoneData_Parameter_Icon.png" />
  </ItemGroup>
  <ItemGroup>
    <None Include="Resources\DeconstructZoneData_Icon.png" />
  </ItemGroup>
  <ItemGroup>
    <None Include="Resources\IRB6790_Icon.png" />
  </ItemGroup>
  <ItemGroup>
    <None Include="Resources\JointTarget_Icon.png" />
  </ItemGroup>
  <ItemGroup>
    <None Include="Resources\ExternalJointPosition_Icon.png" />
  </ItemGroup>
  <ItemGroup>
    <None Include="Resources\RobotJointPosition_Icon.png" />
  </ItemGroup>
  <ItemGroup>
    <None Include="Resources\DeconstructJointTarget_Icon.png" />
  </ItemGroup>
  <ItemGroup>
    <None Include="Resources\DeconstructRobotJointPosition_Icon.png" />
  </ItemGroup>
  <ItemGroup>
    <None Include="Resources\DeconstructExternalJointPosition_Icon.png" />
  </ItemGroup>
  <ItemGroup>
    <None Include="Resources\ExternalJointPosition_Parameter_Icon.png" />
  </ItemGroup>
  <ItemGroup>
    <None Include="Resources\JointTarget_Parameter_Icon.png" />
  </ItemGroup>
  <ItemGroup>
    <None Include="Resources\RobotJointPosition_Parameter_Icon.png" />
  </ItemGroup>
  <ItemGroup>
    <None Include="Resources\RobTarget_Parameter_Icon.png" />
  </ItemGroup>
  <ItemGroup>
    <None Include="Resources\DeconstructRobTarget_Icon.png" />
  </ItemGroup>
  <ItemGroup>
    <None Include="Resources\RobTarget_Icon.png" />
  </ItemGroup>
  <ItemGroup>
    <None Include="Resources\ZoneDataValueList_Icon.png" />
  </ItemGroup>
  <ItemGroup>
    <None Include="Resources\CodeTypeValueList_Icon.png" />
  </ItemGroup>
  <ItemGroup>
    <None Include="Resources\SpeedDataValueList_Icon.png" />
  </ItemGroup>
  <ItemGroup>
    <None Include="Resources\MovementTypeValueList_Icon.png" />
  </ItemGroup>
  <ItemGroup>
    <None Include="Resources\IRB1300_Icon.png" />
  </ItemGroup>
  <ItemGroup>
    <None Include="Resources\IRB1100_Icon.png" />
  </ItemGroup>
  <ItemGroup>
    <None Include="Resources\RobotPreset_Icon.png" />
  </ItemGroup>
  <ItemGroup>
    <None Include="Resources\AnalogOutput_Parameter_Icon.png" />
  </ItemGroup>
  <ItemGroup>
    <None Include="Resources\AnalogOutput_Icon.png" />
  </ItemGroup>
  <ItemGroup>
    <None Include="Resources\ConfJ_Parameter_Icon.png" />
  </ItemGroup>
  <ItemGroup>
    <None Include="Resources\ConfL_Parameter_Icon.png" />
  </ItemGroup>
  <ItemGroup>
    <None Include="Resources\JointConfigurationControl_Icon.png" />
  </ItemGroup>
  <ItemGroup>
    <None Include="Resources\LinearConfigurationControl_Icon.png" />
  </ItemGroup>
  <ItemGroup>
    <None Include="Resources\ToolCalibration_Icon.png" />
  </ItemGroup>
  <ItemGroup>
    <None Include="Resources\ActionGroup_Parameter_Icon.png" />
  </ItemGroup>
  <ItemGroup>
    <None Include="Resources\ActionGroup_Icon.png" />
  </ItemGroup>
  <ItemGroup>
    <None Include="Resources\ActionUnGroup_Icon.png" />
  </ItemGroup>
  <ItemGroup>
    <None Include="Resources\IRB1520ID_Icon.png" />
  </ItemGroup>
  <ItemGroup>
    <None Include="Resources\SyncMoveOff_Icon.png" />
  </ItemGroup>
  <ItemGroup>
    <None Include="Resources\SyncMoveOn_Icon.png" />
  </ItemGroup>
  <ItemGroup>
    <None Include="Resources\TaskList_Icon.png" />
  </ItemGroup>
  <ItemGroup>
    <None Include="Resources\Parameter_Icon.png" />
  </ItemGroup>
  <ItemGroup>
    <None Include="Resources\SyncMoveOn_Parameter_Icon.png" />
  </ItemGroup>
  <ItemGroup>
    <None Include="Resources\TaskList_Parameter_Icon.png" />
  </ItemGroup>
  <ItemGroup>
    <None Include="Resources\WaitSyncTask_Parameter_Icon.png" />
  </ItemGroup>
  <ItemGroup>
    <None Include="Resources\SyncMoveOff_Parameter_Icon.png" />
  </ItemGroup>
  <ItemGroup>
    <None Include="Resources\WaitSyncTask_Icon.png" />
  </ItemGroup>
  <ItemGroup>
    <None Include="Resources\WaitAI_Icon.png" />
  </ItemGroup>
  <ItemGroup>
    <None Include="Resources\WaitAI_Parameter_Icon.png" />
  </ItemGroup>
  <ItemGroup>
    <None Include="Resources\InequalitySymbolValueList_Icon.png" />
  </ItemGroup>
  <ItemGroup>
    <None Include="Resources\MechanicalUnit_Parameter_Icon.png" />
  </ItemGroup>
  <ItemGroup>
    <None Include="Resources\IRB1010_Icon.png" />
  </ItemGroup>
  <ItemGroup>
    <None Include="Resources\RAPID_Icon.png" />
  </ItemGroup>
  <ItemGroup>
    <None Include="Resources\RunProgram_Icon.png" />
  </ItemGroup>
  <ItemGroup>
    <None Include="Resources\Upload_Icon.png" />
  </ItemGroup>
  <ItemGroup>
    <None Include="Resources\Log_Icon.png" />
  </ItemGroup>
  <ItemGroup>
    <None Include="Resources\ReadDatabase_Icon.png" />
  </ItemGroup>
  <ItemGroup>
    <None Include="Resources\ConfigurationData_Icon.png" />
  </ItemGroup>
  <ItemGroup>
    <None Include="Resources\GetRobotBaseFrame_Icon.png" />
  </ItemGroup>
  <ItemGroup>
    <None Include="Resources\GetRobotJointPositions_Icon.png" />
  </ItemGroup>
  <ItemGroup>
    <None Include="Resources\GetTaskNameIcon.png" />
  </ItemGroup>
  <ItemGroup>
    <None Include="Resources\GetToolPlane_Icon.png" />
  </ItemGroup>
  <ItemGroup>
    <None Include="Resources\SetAnalogInput_Icon.png" />
  </ItemGroup>
  <ItemGroup>
    <None Include="Resources\SetAnalogOutput_Icon.png" />
  </ItemGroup>
  <ItemGroup>
    <None Include="Resources\GetAnalogInput_Icon.png" />
  </ItemGroup>
  <ItemGroup>
    <None Include="Resources\GetAnalogOutput_Icon.png" />
  </ItemGroup>
  <ItemGroup>
    <None Include="Resources\GetExternalAxisPlane_Icon.png" />
  </ItemGroup>
  <ItemGroup>
    <None Include="Resources\GetExternalJointPositions_Icon.png" />
  </ItemGroup>
  <ItemGroup>
    <None Include="Resources\GetJointTarget_Icon.png" />
  </ItemGroup>
  <ItemGroup>
    <None Include="Resources\GetRobotTarget_Icon.png" />
  </ItemGroup>
  <ItemGroup>
    <None Include="Resources\ReadRapidDomain_Icon.png" />
  </ItemGroup>
  <ItemGroup>
    <None Include="Resources\DeconstructConfigurationData_Icon.png" />
  </ItemGroup>
  <ItemGroup>
    <None Include="Resources\LoadData_Icon.png" />
  </ItemGroup>
  <ItemGroup>
    <None Include="Resources\DeconstructLoadData_Icon.png" />
  </ItemGroup>
  <ItemGroup>
    <None Include="Resources\PulseDigitalOutput_Icon.png" />
  </ItemGroup>
  <ItemGroup>
    <None Include="Resources\LoadData_Parameter_Icon.png" />
  </ItemGroup>
  <ItemGroup>
    <None Include="Resources\ConfigurationData_Parameter_Icon.png" />
  </ItemGroup>
  <ItemGroup>
    <None Include="Resources\PulseDigitalOutput_Parameter_Icon.png" />
  </ItemGroup>
  <ItemGroup>
    <None Include="Resources\CirclePathMode_Icon.png" />
  </ItemGroup>
  <ItemGroup>
    <None Include="Resources\CirclePathModeValueList_Icon.png" />
  </ItemGroup>
  <ItemGroup>
    <None Include="Resources\CirclePathMode_Parameter_Icon.png" />
  </ItemGroup>
  <ItemGroup>
<<<<<<< HEAD
    <None Include="Resources\AccelerationSet_Icon.png" />
  </ItemGroup>
  <ItemGroup>
    <None Include="Resources\VelocitySet_Icon.png" />
  </ItemGroup>
  <ItemGroup>
    <None Include="Resources\AccelerationSet_Parameter_Icon.png" />
  </ItemGroup>
  <ItemGroup>
    <None Include="Resources\VelocitySet_Parameter_Icon.png" />
  </ItemGroup>
  <ItemGroup>
    <None Include="Resources\GetKinematicsParaeters_Icon.png" />
  </ItemGroup>
  <ItemGroup>
    <None Include="Resources\GetAxisPlanesFromKinematicsParaeters_Icon.png" />
  </ItemGroup>
  <ItemGroup>
    <None Include="Resources\PathAccelerationLimitation_Icon.png" />
  </ItemGroup>
  <ItemGroup>
    <None Include="Resources\DeconstructPathAccelerationLimitation_Icon.png" />
  </ItemGroup>
  <ItemGroup>
    <None Include="Resources\PathAccelerationLimitation_Parameter_Icon.png" />
=======
    <None Include="Resources\CRB15000_Icon.png" />
>>>>>>> e46309ee
  </ItemGroup>
  <Import Project="$(MSBuildToolsPath)\Microsoft.CSharp.targets" />
  <!-- To modify your build process, add your task inside one of the targets below and uncomment it. 
       Other similar extension points exist, see Microsoft.Common.targets.
  <Target Name="BeforeBuild">
  </Target>
  <Target Name="AfterBuild">
  </Target>
  -->
  <PropertyGroup>
    <PostBuildEvent>Copy "$(TargetPath)" "$(TargetDir)$(ProjectName).gha"
Erase "$(TargetPath)"

Copy "$(SolutionDir)\DLLs\ikfast\libblas.dll" "$(TargetDir)\libblas.dll"
Copy "$(SolutionDir)\DLLs\ikfast\libgcc_s_seh_64-1.dll" "$(TargetDir)\libgcc_s_seh_64-1.dll"
Copy "$(SolutionDir)\DLLs\ikfast\libgcc_s_seh-1.dll" "$(TargetDir)\libgcc_s_seh-1.dll"
Copy "$(SolutionDir)\DLLs\ikfast\libstdc++-6.dll" "$(TargetDir)\libstdc++-6.dll"
Copy "$(SolutionDir)\DLLs\ikfast\libgfortran_64-3.dll" "$(TargetDir)\libgfortran_64-3.dll"
Copy "$(SolutionDir)\DLLs\ikfast\libwinpthread-1.dll" "$(TargetDir)\libwinpthread-1.dll"
Copy "$(SolutionDir)\DLLs\ikfast\libquadmath-0.dll" "$(TargetDir)\libquadmath-0.dll"
Copy "$(SolutionDir)\DLLs\ikfast\liblapack.dll" "$(TargetDir)\liblapack.dll"
Copy "$(SolutionDir)\DLLs\ikfast\liblapacke.dll" "$(TargetDir)\liblapacke.dll"
Copy "$(SolutionDir)\DLLs\ikfast\rcik_CRB15000_5_095.dll" "$(TargetDir)\rcik_CRB15000_5_095.dll"
Copy "$(SolutionDir)\DLLs\ikfast\rcik_CRB15000_10_152.dll" "$(TargetDir)\rcik_CRB15000_10_152.dll"</PostBuildEvent>
  </PropertyGroup>
  <PropertyGroup>
    <FallbackCulture>en-US</FallbackCulture>
  </PropertyGroup>
  <PropertyGroup Condition="'$(Configuration)|$(Platform)' == 'Debug|AnyCPU'">
    <StartProgram>C:\Program Files\Rhino 6\System\Rhino.exe</StartProgram>
    <StartArguments>
    </StartArguments>
    <StartAction>Program</StartAction>
    <RegisterForComInterop>false</RegisterForComInterop>
  </PropertyGroup>
  <Import Project="..\packages\RhinoCommon.7.0.20314.3001\build\RhinoCommon.targets" Condition="Exists('..\packages\RhinoCommon.7.0.20314.3001\build\RhinoCommon.targets')" />
  <Target Name="EnsureNuGetPackageBuildImports" BeforeTargets="PrepareForBuild">
    <PropertyGroup>
      <ErrorText>This project references NuGet package(s) that are missing on this computer. Use NuGet Package Restore to download them.  For more information, see http://go.microsoft.com/fwlink/?LinkID=322105. The missing file is {0}.</ErrorText>
    </PropertyGroup>
    <Error Condition="!Exists('..\packages\RhinoCommon.7.0.20314.3001\build\RhinoCommon.targets')" Text="$([System.String]::Format('$(ErrorText)', '..\packages\RhinoCommon.7.0.20314.3001\build\RhinoCommon.targets'))" />
    <Error Condition="!Exists('..\packages\Grasshopper.7.0.20314.3001\build\Grasshopper.targets')" Text="$([System.String]::Format('$(ErrorText)', '..\packages\Grasshopper.7.0.20314.3001\build\Grasshopper.targets'))" />
  </Target>
  <Import Project="..\packages\Grasshopper.7.0.20314.3001\build\Grasshopper.targets" Condition="Exists('..\packages\Grasshopper.7.0.20314.3001\build\Grasshopper.targets')" />
</Project><|MERGE_RESOLUTION|>--- conflicted
+++ resolved
@@ -71,14 +71,9 @@
     <Compile Include="Components\Code Generation\Instructions\PathAccelerationLimitationComponent.cs" />
     <Compile Include="Components\Code Generation\Instructions\PulseDigitalOutputComponent.cs" />
     <Compile Include="Components\Code Generation\Instructions\VelocitySetComponent.cs" />
-<<<<<<< HEAD
     <Compile Include="Components\Deconstruct\Code Generation\DeconstructPathAccelerationLimitationComponent.cs" />
     <Compile Include="Components\Definitions\GetAxisPlanesFromKinematicsParametersComponent.cs" />
     <Compile Include="Components\Definitions\GetKinematicsParametersComponent.cs" />
-=======
-    <Compile Include="Components\Deconstruct\Code Generation\DeconstructPathAccelerationLimitation.cs" />
-    <Compile Include="Components\Definitions\Presets\CRB15000_5_0_95_Component.cs" />
->>>>>>> e46309ee
     <Compile Include="Obsolete\v2\DeconstructRobotTargetComponent_OBSOLETE.cs" />
     <Compile Include="Obsolete\v2\RobotTargetComponent_OBSOLETE2.cs" />
     <Compile Include="Components\Deconstruct\Code Generation\DeconstructConfigurationDataComponent.cs" />
@@ -818,7 +813,6 @@
     <None Include="Resources\CirclePathMode_Parameter_Icon.png" />
   </ItemGroup>
   <ItemGroup>
-<<<<<<< HEAD
     <None Include="Resources\AccelerationSet_Icon.png" />
   </ItemGroup>
   <ItemGroup>
@@ -844,9 +838,6 @@
   </ItemGroup>
   <ItemGroup>
     <None Include="Resources\PathAccelerationLimitation_Parameter_Icon.png" />
-=======
-    <None Include="Resources\CRB15000_Icon.png" />
->>>>>>> e46309ee
   </ItemGroup>
   <Import Project="$(MSBuildToolsPath)\Microsoft.CSharp.targets" />
   <!-- To modify your build process, add your task inside one of the targets below and uncomment it. 
