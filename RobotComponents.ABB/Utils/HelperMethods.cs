﻿// This file is part of Robot Components. Robot Components is licensed under 
// the terms of GNU Lesser General Public License version 3.0 (LGPL v3.0)
// as published by the Free Software Foundation. For more information and 
// the LICENSE file, see <https://github.com/RobotComponents/RobotComponents>.

// System Libs
using System;
using System.Text.RegularExpressions;
// Rhino Libs
using Rhino.Geometry;
// Robot Components Libs
using RobotComponents.ABB.Enumerations;
using RobotComponents.ABB.Actions.Interfaces;

namespace RobotComponents.ABB.Utils
{
    /// <summary>
    /// Represents general helper methods.
    /// </summary>
    public static class HelperMethods
    {
        #region fields
        private static readonly Regex _rapidDataRegex = new Regex(@"[\s;:\[\]\(\){}]", RegexOptions.Compiled);
        #endregion

        #region methods
        /// <summary>
        /// Flips a plane normal to the oposite direction by setting it's x-axis negative.
        /// </summary>
        /// <param name="plane"> The plane that needs to be flipped. </param>
        /// <returns> 
        /// The flipped plane. 
        /// </returns>
        public static Plane FlipPlaneX(Plane plane)
        {
            return new Plane(plane.Origin, -plane.XAxis, plane.YAxis);
        }

        /// <summary>
        /// Flips a plane normal to the oposite direction by setting it's y-axis negative.
        /// </summary>
        /// <param name="plane"> The plane that needs to be flipped. </param>
        /// <returns> 
        /// The flipped plane. 
        /// </returns>
        public static Plane FlipPlaneY(Plane plane)
        {
            return new Plane(plane.Origin, plane.XAxis, -plane.YAxis);
        }

        /// <summary>
        /// Transforms a Quarternion to a Plane.
        /// </summary>
        /// <param name="origin"> The origin of the plane. </param>
        /// <param name="quat"> The quarternion. </param>
        /// <returns> 
        /// The plane obtained with the orientation defined by the quarternion values. 
        /// </returns>
        public static Plane QuaternionToPlane(Point3d origin, Quaternion quat)
        {
            quat.GetRotation(out Plane plane);
            plane = new Plane(origin, plane.XAxis, plane.YAxis);
            return plane;
        }

        /// <summary>
        /// Transforms a Quarternion to a Plane.
        /// </summary>
        /// <param name="refPlane"> The reference plane. </param>
        /// <param name="origin"> The origin of the new plane. </param>
        /// <param name="quat"> The quarternion. </param>
        /// <returns> 
        /// The plane obtained with the orientation defined by the quarternion values. 
        /// </returns>
        public static Plane QuaternionToPlane(Plane refPlane, Point3d origin, Quaternion quat)
        {
            quat.GetRotation(out Plane plane);
            plane = new Plane(origin, plane.XAxis, plane.YAxis);

            Transform transform = Transform.PlaneToPlane(Plane.WorldXY, refPlane);
            plane.Transform(transform);

            return plane;
        }

        /// <summary>
        /// Transforms a Quarternion to a Plane.
        /// </summary>
        /// <param name="origin"> The origin of the plane. </param>
        /// <param name="A"> The real part of the quaternion. </param>
        /// <param name="B"> The first imaginary coefficient of the quaternion. </param>
        /// <param name="C"> The second imaginary coefficient of the quaternion. </param>
        /// <param name="D"> The third imaginary coefficient of the quaternion. </param>
        /// <returns> 
        /// The plane obtained with the orientation defined by the quarternion values. 
        /// </returns>
        public static Plane QuaternionToPlane(Point3d origin, double A, double B, double C, double D)
        {
            Quaternion quat = new Quaternion(A, B, C, D);
            Plane plane = QuaternionToPlane(origin, quat);
            return plane;
        }

        /// <summary>
        /// Transforms a Quarternion to a Plane.
        /// </summary>
        /// <param name="refPlane"> The reference plane. </param>
        /// <param name="origin"> The origin of the plane. </param>
        /// <param name="A"> The real part of the quaternion. </param>
        /// <param name="B"> The first imaginary coefficient of the quaternion. </param>
        /// <param name="C"> The second imaginary coefficient of the quaternion. </param>
        /// <param name="D"> The third imaginary coefficient of the quaternion. </param>
        /// <returns> 
        /// The plane obtained with the orientation defined by the quarternion values.
        /// </returns>
        public static Plane QuaternionToPlane(Plane refPlane, Point3d origin, double A, double B, double C, double D)
        {
            Quaternion quat = new Quaternion(A, B, C, D);
            Plane plane = QuaternionToPlane(refPlane, origin, quat);
            return plane;
        }

        /// <summary>
        /// Transforms a Quarternion to a Plane.
        /// </summary>
        /// <param name="x"> The x coordinate of the plane origin. </param>
        /// <param name="y"> The y coordinate of the plane origin. </param>
        /// <param name="z"> The z coordinate of the plane origin.</param>
        /// <param name="A"> The real part of the quaternion. </param>
        /// <param name="B"> The first imaginary coefficient of the quaternion. </param>
        /// <param name="C"> The second imaginary coefficient of the quaternion. </param>
        /// <param name="D"> The third imaginary coefficient of the quaternion. </param>
        /// <returns> 
        /// The plane obtained with the orientation defined by the quarternion values. 
        /// </returns>
        public static Plane QuaternionToPlane(double x, double y, double z, double A, double B, double C, double D)
        {
            Point3d point = new Point3d(x, y, z);
            Plane plane = QuaternionToPlane(point, A, B, C, D);
            return plane;
        }

        /// <summary>
        /// Transforms a Quarternion to a Plane.
        /// </summary>
        /// <param name="refPlane"> The reference plane. </param>
        /// <param name="x"> The x coordinate of the plane origin. </param>
        /// <param name="y"> The y coordinate of the plane origin. </param>
        /// <param name="z"> The z coordinate of the plane origin.</param>
        /// <param name="A"> The real part of the quaternion. </param>
        /// <param name="B"> The first imaginary coefficient of the quaternion. </param>
        /// <param name="C"> The second imaginary coefficient of the quaternion. </param>
        /// <param name="D"> The third imaginary coefficient of the quaternion. </param>
        /// <returns> 
        /// The plane obtained with the orientation defined by the quarternion values. 
        /// </returns>
        public static Plane QuaternionToPlane(Plane refPlane, double x, double y, double z, double A, double B, double C, double D)
        {
            Point3d point = new Point3d(x, y, z);
            Plane plane = QuaternionToPlane(refPlane, point, A, B, C, D);
            return plane;
        }

        /// <summary>
        /// Transforms a plane to a quarternion.
        /// </summary>
        /// <param name="refPlane"> The reference plane. </param>
        /// <param name="plane"> The plane that should be transformed. </param>
        /// <returns> 
        /// The quaternion as a Quaternion. 
        /// </returns>
        public static Quaternion PlaneToQuaternion(Plane refPlane, Plane plane)
        {
            Transform orient = Transform.PlaneToPlane(refPlane, Plane.WorldXY);

            Plane dum = new Plane(plane);
            dum.Transform(orient);

            Quaternion quat = Quaternion.Rotation(Plane.WorldXY, dum);

            return quat;
        }

        /// <summary>
        /// Transforms a plane to a quarternion.
        /// </summary>
        /// <param name="refPlane"> The reference plane. </param>
        /// <param name="plane"> The plane that should be transformed. </param>
        /// <param name="origin"> The origin of the plane oriented based on the reference plane. </param>
        /// <returns> 
        /// The quaternion as a Quaternion. 
        /// </returns>
        public static Quaternion PlaneToQuaternion(Plane refPlane, Plane plane, out Point3d origin)
        {
            Transform orient = Transform.PlaneToPlane(refPlane, Plane.WorldXY);

            Plane dum = new Plane(plane);
            dum.Transform(orient);

            Quaternion quat = Quaternion.Rotation(Plane.WorldXY, dum);

            origin = new Point3d(plane.Origin);
            origin.Transform(orient);

            return quat;
        }

        /// <summary>
        /// Transforms a plane to a quarternion with as reference plane WorldXY.
        /// </summary>
        /// <param name="plane"> The plane to should be transformed. </param>
        /// <returns> 
        /// The quaternion. 
        /// </returns>
        public static Quaternion PlaneToQuaternion(Plane plane)
        {
            Plane refPlane = Plane.WorldXY;
            Quaternion quat = Quaternion.Rotation(refPlane, plane);
            return quat;
        }

        /// <summary>
        /// Returns the dot product of two quaternions.
        /// </summary>
        /// <param name="quat1"> The first quaternion. </param>
        /// <param name="quat2"> The second quaternion. </param>
        /// <returns> The dot product. </returns>
        public static double DotProduct(this Quaternion quat1, Quaternion quat2)
        {
            quat1.Unitize();
            quat2.Unitize();

            return quat1.A * quat2.A + quat1.B * quat2.B + quat1.C * quat2.C + quat1.D * quat2.D;
        }

        /// <summary>
        /// Replaces the first occurence in a string with a new text. 
        /// </summary>
        /// <param name="text"> The text the search and replace in. </param>
        /// <param name="search"> The text to search for. </param>
        /// <param name="replace"> The new text. </param>
        /// <returns> 
        /// Returns a new string with replaced text. 
        /// </returns>
        public static string ReplaceFirst(this string text, string search, string replace)
        {
            int position = text.IndexOf(search);

            if (position < 0)
            {
                return text;
            }

            return text.Substring(0, position) + replace + text.Substring(position + search.Length);
        }

        /// <summary>
<<<<<<< HEAD
        /// Interpolates between two quaternions using spherical linear interpolation.
        /// </summary>
        /// <param name="quat1"> The first quaternion. </param>
        /// <param name="quat2"> The second quaternion. </param>
        /// <param name="t"> The interpolation parameter in the range [0, 1]. </param>
        /// <returns> The interpolated quaternion. </returns>
        public static Quaternion Slerp(Quaternion quat1, Quaternion quat2, double t)
        {
            // Input validation
            if (t < 0) { t = 0; }
            if (t > 1) { t = 1; }

            // Angle
            double cosTheta = quat1.B * quat2.B + quat1.C * quat2.C + quat1.D * quat2.D + quat1.A * quat2.A;
            cosTheta = Math.Abs(cosTheta);

            // Interpolation ratios of quaternion 1 and 2
            double ratio1;
            double ratio2;

            // Check for alignment (avoid division by zero by sin(theta))
            if (cosTheta > (1.0 - 1e-6))
            {
                // Simple linear interpolation
                ratio1 = 1.0 - t;
                ratio2 = Math.Sign(cosTheta) * t;
            }
            else
            {
                double theta = Math.Acos(cosTheta);
                ratio1 = Math.Sin((1.0 - t) * theta) / Math.Sin(theta);
                ratio2 = Math.Sign(cosTheta) * Math.Sin(t * theta) / Math.Sin(theta);
            }

            // Interpolation
            Quaternion result = quat1 * ratio1 + quat2 * ratio2;

            return result;
        }

        /// <summary>
        /// Interpolates between two quaternions using linear interpolation.
        /// </summary>
        /// <param name="quat1"> The first quaternion. </param>
        /// <param name="quat2"> The second quaternion. </param>
        /// <param name="t"> The interpolation parameter in the range [0, 1]. </param>
        /// <returns> The interpolated quaternion. </returns>
        public static Quaternion Lerp(Quaternion quat1, Quaternion quat2, double t)
        {
            // Input validation
            if (t < 0) { t = 0; }
            if (t > 1) { t = 1; }
            
            // Angle
            double cosTheta = quat1.B * quat2.B + quat1.C * quat2.C + quat1.D * quat2.D + quat1.A * quat2.A;

            // Interpolation
            Quaternion result = quat1 * (1.0 - t) + quat2 * (Math.Sign(cosTheta) * t);

            return result;
        }
=======
        /// Sets the scope, variable type and variable name from a RAPID data string and outputs the values. 
        /// </summary>
        /// <remarks>
        /// This method is used to parse declarations from a RAPID data string. 
        /// The values are processed inside the different IDeclaration classes. 
        /// </remarks>
        /// <param name="declaration"> The declaration to set the values. </param>
        /// <param name="rapidData"> The RAPID data string. </param>
        /// <param name="values"> The values from the RAPID data string. </param>
        public static void SetDataFromString(this IDeclaration declaration, string rapidData, out string[] values)
        {
            string clean = _rapidDataRegex.Replace(rapidData, "");

            string[] split = clean.Split('=');
            string type;
            string value;

            // Check for equal signs
            switch (split.Length)
            {
                case 1:
                    type = $"VAR{declaration.Datatype}";
                    value = split[0];
                    break;
                case 2:
                    type = split[0];
                    value = split[1];
                    break;
                default:
                    throw new InvalidCastException("Invalid RAPID data string: More than one equal sign defined.");
            }

            // Scope
            switch (type)
            {
                case string t when t.StartsWith("LOCAL"):
                    declaration.Scope = Scope.LOCAL;
                    type = type.ReplaceFirst("LOCAL", "");
                    break;
                case string t when t.StartsWith("TASK"):
                    declaration.Scope = Scope.TASK;
                    type = type.ReplaceFirst("TASK", "");
                    break;
                default:
                    declaration.Scope = Scope.GLOBAL;
                    break;
            }

            // Variable type
            switch (type)
            {
                case string t when t.StartsWith("VAR"):
                    declaration.VariableType = VariableType.VAR;
                    type = type.ReplaceFirst("VAR", "");
                    break;
                case string t when t.StartsWith("CONST"):
                    declaration.VariableType = VariableType.CONST;
                    type = type.ReplaceFirst("CONST", "");
                    break;
                case string t when t.StartsWith("PERS"):
                    declaration.VariableType = VariableType.PERS;
                    type = type.ReplaceFirst("PERS", "");
                    break;
                default:
                    throw new InvalidCastException("Invalid RAPID data string: The scope or variable type is incorrect.");
            }

            // Datatype
            if (type.StartsWith(declaration.Datatype) == false)
            {
                throw new InvalidCastException("Invalid RAPID data string: The datatype does not match.");
            }

            // Name
            declaration.Name = type.ReplaceFirst(declaration.Datatype, "");

            // Values
            values = value.Split(',');
        }
        #endregion

        #region properties

        #endregion
>>>>>>> efc19a11
    }
}<|MERGE_RESOLUTION|>--- conflicted
+++ resolved
@@ -255,7 +255,6 @@
         }
 
         /// <summary>
-<<<<<<< HEAD
         /// Interpolates between two quaternions using spherical linear interpolation.
         /// </summary>
         /// <param name="quat1"> The first quaternion. </param>
@@ -317,7 +316,7 @@
 
             return result;
         }
-=======
+
         /// Sets the scope, variable type and variable name from a RAPID data string and outputs the values. 
         /// </summary>
         /// <remarks>
@@ -402,6 +401,5 @@
         #region properties
 
         #endregion
->>>>>>> efc19a11
     }
 }